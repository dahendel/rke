# rke

Rancher Kubernetes Engine, an extremely simple, lightning fast Kubernetes installer that works everywhere.

## Download

Please check the [releases](https://github.com/rancher/rke/releases/) page.

## Requirements

- Docker versions `1.11.2` up to `1.13.1` and `17.03.x` are validated for Kubernetes versions 1.8, 1.9 and 1.10
- OpenSSH 7.0+ must be installed on each node for stream local forwarding to work.
- The SSH user used for node access must be a member of the `docker` group:

```bash
usermod -aG docker <user_name>
```

- Ports 6443, 2379, and 2380 should be opened between cluster nodes.
- Swap disabled on worker nodes.

## Getting Started

Starting out with RKE? Check out this [blog post](http://rancher.com/an-introduction-to-rke/) or the [Quick Start Guide](https://github.com/rancher/rke/wiki/Quick-Start-Guide)

## Using RKE

Standing up a Kubernetes is as simple as creating a `cluster.yml` configuration file and running the command:

```bash
./rke up --config cluster.yml
```

### Full `cluster.yml` example

You can view full sample of cluster.yml [here](https://github.com/rancher/rke/blob/master/cluster.yml).

### Minimal `cluster.yml` example

```yaml
# default k8s version: v1.8.10-rancher1-1
# default network plugin: canal
nodes:
  - address: 1.2.3.4
    user: ubuntu
    role: [controlplane,worker,etcd]

```

## Network Plugins

RKE supports the following network plugins:

- Flannel
- Calico
- Canal
- Weave

To use specific network plugin configure `cluster.yml` to include:

```yaml
network:
  plugin: flannel
```

### Network Options

There are extra options that can be specified for each network plugin:

#### Flannel

- **flannel_image**: Flannel daemon Docker image
- **flannel_cni_image**: Flannel CNI binary installer Docker image
- **flannel_iface**: Interface to use for inter-host communication

#### Calico

- **calico_node_image**: Calico Daemon Docker image
- **calico_cni_image**: Calico CNI binary installer Docker image
- **calico_controllers_image**: Calico Controller Docker image
- **calicoctl_image**: Calicoctl tool Docker image
- **calico_cloud_provider**: Cloud provider where Calico will operate, currently supported values are: `aws`, `gce`

#### Canal

- **canal_node_image**: Canal Node Docker image
- **canal_cni_image**: Canal CNI binary installer Docker image
- **canal_flannel_image**: Canal Flannel Docker image

#### Weave

- **weave_node_image**: Weave Node Docker image
- **weave_cni_image**: Weave CNI binary installer Docker image

### RKE System Images

Prior to version `0.1.6`, RKE used the following list of images for deployment and cluster configuration:
```
system_images:
  etcd: rancher/etcd:v3.0.17
  kubernetes: rancher/k8s:v1.8.9-rancher1-1
  alpine: alpine:latest
  nginx_proxy: rancher/rke-nginx-proxy:v0.1.1
  cert_downloader: rancher/rke-cert-deployer:v0.1.1
  kubernetes_services_sidecar: rancher/rke-service-sidekick:v0.1.0
  kubedns: rancher/k8s-dns-kube-dns-amd64:1.14.5
  dnsmasq: rancher/k8s-dns-dnsmasq-nanny-amd64:1.14.5
  kubedns_sidecar: rancher/k8s-dns-sidecar-amd64:1.14.5
  kubedns_autoscaler: rancher/cluster-proportional-autoscaler-amd64:1.0.0
  flannel: rancher/coreos-flannel:v0.9.1
  flannel_cni: rancher/coreos-flannel-cni:v0.2.0
```
As of version `0.1.6`, we consolidated several of those images into a single image to simplify and speed the deployment process.

The following images are no longer required, and can be replaced by `rancher/rke-tools:v0.1.4`:
- alpine:latest
- rancher/rke-nginx-proxy:v0.1.1
- rancher/rke-cert-deployer:v0.1.1
- rancher/rke-service-sidekick:v0.1.0

## Addons

RKE supports pluggable addons on cluster bootstrap, user can specify the addon yaml in the cluster.yml file, and when running

```yaml
rke up --config cluster.yml
```

RKE will deploy the addons yaml after the cluster starts, RKE first uploads this yaml file as a configmap in kubernetes cluster and then run a kubernetes job that mounts this config map and deploy the addons.

> Note that RKE doesn't support yet removal of the addons, so once they are deployed the first time you can't change them using rke

To start using addons use `addons:` option in the `cluster.yml` file for example:

```yaml
addons: |-
    ---
    apiVersion: v1
    kind: Pod
    metadata:
      name: my-nginx
      namespace: default
    spec:
      containers:
      - name: my-nginx
        image: nginx
        ports:
        - containerPort: 80
```

Note that we are using `|-` because the addons option is a multi line string option, where you can specify multiple yaml files and separate them with `---`

For `addons_include:` you may pass either http/https urls or file paths, for example:
```yaml
addons_include:
    - https://raw.githubusercontent.com/rook/rook/master/cluster/examples/kubernetes/rook-operator.yaml
    - https://raw.githubusercontent.com/rook/rook/master/cluster/examples/kubernetes/rook-cluster.yaml
    - /opt/manifests/example.yaml
    - ./nginx.yaml
```

## High Availability

RKE is HA ready, you can specify more than one controlplane host in the `cluster.yml` file, and rke will deploy master components on all of them, the kubelets are configured to connect to `127.0.0.1:6443` by default which is the address of `nginx-proxy` service that proxy requests to all master nodes.

to start an HA cluster, just specify more than one host with role `controlplane`, and start the cluster normally.

## Adding/Removing Nodes

RKE supports adding/removing nodes for worker and controlplane hosts, in order to add additional nodes you will only need to update the `cluster.yml` file with additional nodes and run `rke up` with the same file.

To remove nodes just remove them from the hosts list in the cluster configuration file `cluster.yml`, and re run `rke up` command.

## Cluster Remove

RKE supports `rke remove` command, the command does the following:

- Connect to each host and remove the kubernetes services deployed on it.
- Clean each host from the directories left by the services:
  - /etc/kubernetes/ssl
  - /var/lib/etcd
  - /etc/cni
  - /opt/cni
  - /var/run/calico

Note that this command is irreversible and will destroy the kubernetes cluster entirely.

## Cluster Upgrade

RKE supports kubernetes cluster upgrade through changing the image version of services, in order to do that change the image option for each services, for example:

```yaml
image: rancher/hyperkube:v1.9.7
```

TO

```yaml
image: rancher/hyperkube:v1.10.1
```

And then run:

```bash
rke up --config cluster.yml
```

RKE will first look for the local `kube_config_cluster.yml` and then tries to upgrade each service to the latest image.

> Note that rollback isn't supported in RKE and may lead to unxpected results

## Service Upgrade

Service can also be upgraded by changing any of the services arguments or extra args and run `rke up` again with the updated configuration file.

> Please note that changing the following arguments: `service_cluster_ip_range` or `cluster_cidr` will result in a broken cluster, because currently the network pods will not be automatically upgraded.

## RKE Config

RKE supports command `rke config` which generates a cluster config template for the user, to start using this command just write:

```bash
rke config --name mycluster.yml
```

RKE will ask some questions around the cluster file like number of the hosts, ips, ssh users, etc, `--empty` option will generate an empty cluster.yml file, also if you just want to print on the screen and not save it in a file you can use `--print`.

<<<<<<< HEAD
RKE enable users to import docker-machine node configs during the rke config by adding the --from-machine or -m. In case a user has changed the docker-machine store-path (/home/$USER/.docker/machine/machines) it also prompts for the location. The next step is to provide a comma separated list of the machines to use for the nodes.
=======
RKE also enables users to import node configurations from different providers by adding the `--node-provider or -P` flag.
Node Providers are implemented through the NodeProvider interface in the providers package.

Available node providers:
- docker-machine

##### Docker-Machine Provider
RKE will prompt for the docker-machine store-path (/home/$USER/.docker/machine/machines) in case a custom path was used when creating the machines. The next step is to provide a comma separated list of the machines to use for the nodes.
>>>>>>> 7354f051
It is important to note that the  user used during creation with docker-machine, which gets written to cluster.yml, MUST be in the docker group on the machine, or rke will fail to connect.

This option also assumes that labels were passed to the engine and reads them to configure the node:

  - worker=[true|false]
  - controlplane=[true|false]
  - etcd=[true|false]

If no labels are passed, it assumes the node will have all roles, this of course could be changed once the config is generated.

<<<<<<< HEAD
You can use this feature with `rke config -m` or `rke config -from-machine`
```bash
# rke config -m
=======
You can use this feature with `rke config -P docker-machine` or `rke config --node-provider docker-machine`
```bash
# rke config -P
>>>>>>> 7354f051
[+] Cluster Level SSH Private Key Path [~/.ssh/id_rsa]: 
[+] Docker Machine storage path [/home/dhendel/.docker/machine/machines]: 
[+] Which nodes would you like to use [rk8s01,rk8s02,rk8s03,rk8s04]: rk8s01,rk8s02,rk8s03
```

## Ingress Controller

RKE will deploy Nginx controller by default, user can disable this by specifying `none` to ingress `provider` option in the cluster configuration, user also can specify list of options for nginx config map listed in this [doc](https://github.com/kubernetes/ingress-nginx/blob/master/docs/user-guide/configmap.md), and command line extra_args listed in this [doc](https://github.com/kubernetes/ingress-nginx/blob/master/docs/user-guide/cli-arguments.md), for example:
```
ingress:
  provider: nginx
  options:
    map-hash-bucket-size: "128"
    ssl-protocols: SSLv2
  extra_args:
    enable-ssl-passthrough: ""
```
By default, RKE will deploy ingress controller on all schedulable nodes (controlplane and workers), to specify only certain nodes for ingress controller to be deployed, user has to specify `node_selector` for the ingress and the right label on the node, for example:
```
nodes:
  - address: 1.1.1.1
    role: [controlplane,worker,etcd]
    user: root
    labels:
      app: ingress

ingress:
  provider: nginx
  node_selector:
    app: ingress
```

RKE will deploy Nginx Ingress controller as a DaemonSet with `hostnetwork: true`, so ports `80`, and `443` will be opened on each node where the controller is deployed.

## Extra Args and Binds

RKE supports additional service arguments.

```yaml
services:
  # ...
  kube-controller:
    extra_args:
      cluster-name: "mycluster"
```
This will add/append `--cluster-name=mycluster` to the container list of arguments.

As of `v0.1.3-rc2` using `extra_args` will add new arguments and **override** existing defaults. For example, if you need to modify the default admission controllers list, you need to change the default list and add apply it using `extra_args`.

RKE also supports additional volume binds:

```yaml
services:
  # ...
  kubelet:
    extra_binds:
      - "/host/dev:/dev"
      - "/usr/libexec/kubernetes/kubelet-plugins:/usr/libexec/kubernetes/kubelet-plugins:z"
```

## Authentication

RKE Supports x509 authentication strategy. You can additionally define a list of SANs (Subject Alternative Names) to add to the Kubernetes API Server PKI certificates. This allows you to connect to your Kubernetes cluster API Server through a load balancer, for example, rather than a single node.

```yaml
authentication:
  strategy: x509
  sans:
  - "10.18.160.10"
  - "my-loadbalancer-1234567890.us-west-2.elb.amazonaws.com"
```

## External etcd

RKE supports using external etcd instead of deploying etcd servers, to enable external etcd the following parameters should be populated:

```
services:
  etcd:
    path: /etcdcluster
    external_urls:
      - https://etcd-example.com:2379
    ca_cert: |-
      -----BEGIN CERTIFICATE-----
      xxxxxxxxxx
      -----END CERTIFICATE-----
    cert: |-
      -----BEGIN CERTIFICATE-----
      xxxxxxxxxx
      -----END CERTIFICATE-----
    key: |-
      -----BEGIN PRIVATE KEY-----
      xxxxxxxxxx
      -----END PRIVATE KEY-----
```

Note that RKE only supports connecting to TLS enabled etcd setup, user can enable multiple endpoints in the `external_urls` field. RKE will not accept having external urls and nodes with `etcd` role at the same time, user should only specify either etcd role for servers or external etcd but not both.

## Cloud Providers

Starting from v0.1.3 rke supports cloud providers.

### AWS Cloud Provider

To enable AWS cloud provider, you can set the following in the cluster configuration file:
```
cloud_provider:
  name: aws
```

AWS cloud provider has to be enabled on ec2 instances with the right IAM role.

### Azure Cloud provider

Azure cloud provider can be enabled by passing `azure` as the cloud provider name and set of options to the configuration file:
```
cloud_provider:
  name: azure
  cloud_config:
    aadClientId: xxxxxxxxxxxx
    aadClientSecret: xxxxxxxxxxx
    location: westus
    resourceGroup: rke-rg
    subnetName: rke-subnet
    subscriptionId: xxxxxxxxxxx
    vnetName: rke-vnet
    tenantId: xxxxxxxxxx
    securityGroupName: rke-nsg
```

You also have to make sure that the Azure node name must match the kubernetes node name, you can do that by changing the value of hostname_override in the config file:
```
nodes:
  - address: x.x.x.x
    hostname_override: azure-rke1
    user: ubuntu
    role:
    - controlplane
    - etcd
    - worker
```

## Deploying Rancher 2.0 using rke
Using RKE's pluggable user addons, it's possible to deploy Rancher 2.0 server in HA with a single command.

Depending how you want to manage your ssl certificates, there are 2 deployment options:

- Use own ssl certificates:
  - Use [rancher-minimal-ssl.yml](https://github.com/rancher/rke/blob/master/rancher-minimal-ssl.yml)
  - Update `nodes` configuration.
  - Update <FQDN> at `cattle-ingress-http` ingress definition. FQDN should be a dns a entry pointing to all nodes IP's running ingress-controller (controlplane and workers by default).
  - Update certificate, key and ca crt at `cattle-keys-server` secret, <BASE64_CRT>, <BASE64_KEY> and <BASE64_CA>. Content must be in base64 format, `cat <FILE> | base64`
  - Update ssl certificate and key at `cattle-keys-ingress` secret, <BASE64_CRT> and <BASE64_KEY>. Content must be in base64 format, `cat <FILE> | base64`. If selfsigned, certificate and key must be signed by same CA.  
  - Run RKE.

  ```bash
  rke up --config rancher-minimal-ssl.yml
  ```

- Use SSL-passthrough:
  - Use [rancher-minimal-passthrough.yml](https://github.com/rancher/rke/blob/master/rancher-minimal-passthrough.yml)
  - Update `nodes` configuration.
  - Update FQDN at `cattle-ingress-http` ingress definition. FQDN should be a dns a entry, pointing to all nodes IP's running ingress-controller (controlplane and workers by default).
  - Run RKE.

  ```bash
  rke up --config rancher-minimal-passthrough.yml
  ```

Once RKE execution finish, rancher is deployed at `cattle-system` namespace. You could access to your rancher instance by `https://<FQDN>`

By default, rancher deployment has just 1 replica, scale it to desired replicas.

```
kubectl -n cattle-system scale deployment cattle --replicas=3
```

## Operating Systems Notes

### Atomic OS

- Container volumes may have some issues in Atomic OS due to SELinux, most of volumes are mounted in rke with option `z`, however user still need to run the following commands before running rke:
```
# mkdir /opt/cni /etc/cni
# chcon -Rt svirt_sandbox_file_t /etc/cni
# chcon -Rt svirt_sandbox_file_t /opt/cni
```
- OpenSSH 6.4 shipped by default on Atomic CentOS which doesn't support SSH tunneling and therefore breaks rke, upgrading OpenSSH to the latest version supported by Atomic host will solve this problem:
```
# atomic host upgrade
```
- Atomic host doesn't come with docker group by default, you can change ownership of docker.sock to enable specific user to run rke:
```
# chown <user> /var/run/docker.sock
```

## License

Copyright (c) 2018 [Rancher Labs, Inc.](http://rancher.com)

Licensed under the Apache License, Version 2.0 (the "License");
you may not use this file except in compliance with the License.
You may obtain a copy of the License at

[http://www.apache.org/licenses/LICENSE-2.0](http://www.apache.org/licenses/LICENSE-2.0)

Unless required by applicable law or agreed to in writing, software
distributed under the License is distributed on an "AS IS" BASIS,
WITHOUT WARRANTIES OR CONDITIONS OF ANY KIND, either express or implied.
See the License for the specific language governing permissions and
limitations under the License.<|MERGE_RESOLUTION|>--- conflicted
+++ resolved
@@ -225,9 +225,6 @@
 
 RKE will ask some questions around the cluster file like number of the hosts, ips, ssh users, etc, `--empty` option will generate an empty cluster.yml file, also if you just want to print on the screen and not save it in a file you can use `--print`.
 
-<<<<<<< HEAD
-RKE enable users to import docker-machine node configs during the rke config by adding the --from-machine or -m. In case a user has changed the docker-machine store-path (/home/$USER/.docker/machine/machines) it also prompts for the location. The next step is to provide a comma separated list of the machines to use for the nodes.
-=======
 RKE also enables users to import node configurations from different providers by adding the `--node-provider or -P` flag.
 Node Providers are implemented through the NodeProvider interface in the providers package.
 
@@ -236,7 +233,6 @@
 
 ##### Docker-Machine Provider
 RKE will prompt for the docker-machine store-path (/home/$USER/.docker/machine/machines) in case a custom path was used when creating the machines. The next step is to provide a comma separated list of the machines to use for the nodes.
->>>>>>> 7354f051
 It is important to note that the  user used during creation with docker-machine, which gets written to cluster.yml, MUST be in the docker group on the machine, or rke will fail to connect.
 
 This option also assumes that labels were passed to the engine and reads them to configure the node:
@@ -247,15 +243,9 @@
 
 If no labels are passed, it assumes the node will have all roles, this of course could be changed once the config is generated.
 
-<<<<<<< HEAD
-You can use this feature with `rke config -m` or `rke config -from-machine`
-```bash
-# rke config -m
-=======
 You can use this feature with `rke config -P docker-machine` or `rke config --node-provider docker-machine`
 ```bash
 # rke config -P
->>>>>>> 7354f051
 [+] Cluster Level SSH Private Key Path [~/.ssh/id_rsa]: 
 [+] Docker Machine storage path [/home/dhendel/.docker/machine/machines]: 
 [+] Which nodes would you like to use [rk8s01,rk8s02,rk8s03,rk8s04]: rk8s01,rk8s02,rk8s03
