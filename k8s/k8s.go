package k8s

import (
	"bytes"
	"net/http"
	"time"

	yamlutil "k8s.io/apimachinery/pkg/util/yaml"
	"k8s.io/client-go/kubernetes"
	"k8s.io/client-go/tools/clientcmd"
)

const (
	DefaultRetries          = 5
<<<<<<< HEAD
	DefaultSleepSeconds     = 10
=======
	DefaultSleepSeconds     = 5
	DefaultTimeout          = 30
>>>>>>> 1b025bd1
	K8sWrapTransportTimeout = 30
)

type k8sCall func(*kubernetes.Clientset, interface{}) error

type WrapTransport func(rt http.RoundTripper) http.RoundTripper

func NewClient(kubeConfigPath string, k8sWrapTransport WrapTransport) (*kubernetes.Clientset, error) {
	// use the current admin kubeconfig
	config, err := clientcmd.BuildConfigFromFlags("", kubeConfigPath)
	if err != nil {
		return nil, err
	}
	if k8sWrapTransport != nil {
		config.WrapTransport = k8sWrapTransport
	}
	config.Timeout = time.Second * time.Duration(K8sWrapTransportTimeout)
	K8sClientSet, err := kubernetes.NewForConfig(config)
	if err != nil {
		return nil, err
	}
	return K8sClientSet, nil
}

func decodeYamlResource(resource interface{}, yamlManifest string) error {
	decoder := yamlutil.NewYAMLToJSONDecoder(bytes.NewReader([]byte(yamlManifest)))
	return decoder.Decode(&resource)
}

func retryToWithTimeout(runFunc k8sCall, k8sClient *kubernetes.Clientset, resource interface{}, timeout int) error {
	var err error
	timePassed := 0
	for timePassed < timeout {
		if err = runFunc(k8sClient, resource); err != nil {
			time.Sleep(time.Second * time.Duration(DefaultSleepSeconds))
			timePassed += DefaultSleepSeconds
			continue
		}
		return nil
	}
	return err
}

func retryTo(runFunc k8sCall, k8sClient *kubernetes.Clientset, resource interface{}, retries, sleepSeconds int) error {
	var err error
	if retries == 0 {
		retries = DefaultRetries
	}
	if sleepSeconds == 0 {
		sleepSeconds = DefaultSleepSeconds
	}
	for i := 0; i < retries; i++ {
		if err = runFunc(k8sClient, resource); err != nil {
			time.Sleep(time.Second * time.Duration(sleepSeconds))
			continue
		}
		return nil
	}
	return err
}<|MERGE_RESOLUTION|>--- conflicted
+++ resolved
@@ -12,12 +12,8 @@
 
 const (
 	DefaultRetries          = 5
-<<<<<<< HEAD
-	DefaultSleepSeconds     = 10
-=======
 	DefaultSleepSeconds     = 5
 	DefaultTimeout          = 30
->>>>>>> 1b025bd1
 	K8sWrapTransportTimeout = 30
 )
 
