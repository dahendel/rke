package services

import (
	"fmt"
	"path"
	"path/filepath"
	"strings"
	"time"

	"context"

	etcdclient "github.com/coreos/etcd/client"
	"github.com/docker/docker/api/types/container"
	"github.com/pkg/errors"
	"github.com/rancher/rke/docker"
	"github.com/rancher/rke/hosts"
	"github.com/rancher/rke/log"
	"github.com/rancher/rke/pki"
	"github.com/rancher/types/apis/management.cattle.io/v3"
	"github.com/sirupsen/logrus"
)

<<<<<<< HEAD
func RunEtcdPlane(ctx context.Context, etcdHosts []*hosts.Host, etcdNodePlanMap map[string]v3.RKEConfigNodePlan, localConnDialerFactory hosts.DialerFactory, prsMap map[string]v3.PrivateRegistry, updateWorkersOnly bool, alpineImage string) error {
=======
const (
	EtcdBackupPath  = "/opt/rke/etcdbackup/"
	EtcdRestorePath = "/opt/rke/etcdrestore/"
	EtcdDataDir     = "/var/lib/rancher/etcd/"
)

type EtcdBackup struct {
	// Enable or disable backup creation
	Backup bool
	// Creation period of the etcd backups
	Creation string
	// Retention period of the etcd backups
	Retention string
}

func RunEtcdPlane(
	ctx context.Context,
	etcdHosts []*hosts.Host,
	etcdNodePlanMap map[string]v3.RKEConfigNodePlan,
	localConnDialerFactory hosts.DialerFactory,
	prsMap map[string]v3.PrivateRegistry,
	updateWorkersOnly bool,
	alpineImage string,
	etcdBackup EtcdBackup) error {
>>>>>>> 1b025bd1
	log.Infof(ctx, "[%s] Building up etcd plane..", ETCDRole)
	for _, host := range etcdHosts {
		if updateWorkersOnly {
			continue
		}
		etcdProcess := etcdNodePlanMap[host.Address].Processes[EtcdContainerName]
		imageCfg, hostCfg, _ := GetProcessConfig(etcdProcess)
		if err := docker.DoRunContainer(ctx, host.DClient, imageCfg, hostCfg, EtcdContainerName, host.Address, ETCDRole, prsMap); err != nil {
			return err
		}
		if etcdBackup.Backup {
			if err := RunEtcdBackup(ctx, host, prsMap, alpineImage, etcdBackup.Creation, etcdBackup.Retention, EtcdBackupContainerName, false); err != nil {
				return err
			}
		}
		if err := createLogLink(ctx, host, EtcdContainerName, ETCDRole, alpineImage, prsMap); err != nil {
			return err
		}
	}
	log.Infof(ctx, "[%s] Successfully started etcd plane..", ETCDRole)
	return nil
}

func RemoveEtcdPlane(ctx context.Context, etcdHosts []*hosts.Host, force bool) error {
	log.Infof(ctx, "[%s] Tearing down etcd plane..", ETCDRole)
	for _, host := range etcdHosts {
		err := docker.DoRemoveContainer(ctx, host.DClient, EtcdContainerName, host.Address)
		if err != nil {
			return err
		}
		if !host.IsWorker || !host.IsControl || force {
			// remove unschedulable kubelet on etcd host
			if err := removeKubelet(ctx, host); err != nil {
				return err
			}
			if err := removeKubeproxy(ctx, host); err != nil {
				return err
			}
			if err := removeNginxProxy(ctx, host); err != nil {
				return err
			}
			if err := removeSidekick(ctx, host); err != nil {
				return err
			}
		}

	}
	log.Infof(ctx, "[%s] Successfully tore down etcd plane..", ETCDRole)
	return nil
}

func AddEtcdMember(ctx context.Context, toAddEtcdHost *hosts.Host, etcdHosts []*hosts.Host, localConnDialerFactory hosts.DialerFactory, cert, key []byte) error {
	log.Infof(ctx, "[add/%s] Adding member [etcd-%s] to etcd cluster", ETCDRole, toAddEtcdHost.HostnameOverride)
	peerURL := fmt.Sprintf("https://%s:2380", toAddEtcdHost.InternalAddress)
	added := false
	for _, host := range etcdHosts {
		if host.Address == toAddEtcdHost.Address {
			continue
		}
		etcdClient, err := getEtcdClient(ctx, host, localConnDialerFactory, cert, key)
		if err != nil {
			logrus.Debugf("Failed to create etcd client for host [%s]: %v", host.Address, err)
			continue
		}
		memAPI := etcdclient.NewMembersAPI(etcdClient)
		if _, err := memAPI.Add(ctx, peerURL); err != nil {
			logrus.Debugf("Failed to Add etcd member [%s] from host: %v", host.Address, err)
			continue
		}
		added = true
		break
	}
	if !added {
		return fmt.Errorf("Failed to add etcd member [etcd-%s] to etcd cluster", toAddEtcdHost.HostnameOverride)
	}
	log.Infof(ctx, "[add/%s] Successfully Added member [etcd-%s] to etcd cluster", ETCDRole, toAddEtcdHost.HostnameOverride)
	return nil
}

func RemoveEtcdMember(ctx context.Context, etcdHost *hosts.Host, etcdHosts []*hosts.Host, localConnDialerFactory hosts.DialerFactory, cert, key []byte) error {
	log.Infof(ctx, "[remove/%s] Removing member [etcd-%s] from etcd cluster", ETCDRole, etcdHost.HostnameOverride)
	var mID string
	removed := false
	for _, host := range etcdHosts {
		etcdClient, err := getEtcdClient(ctx, host, localConnDialerFactory, cert, key)
		if err != nil {
			logrus.Debugf("Failed to create etcd client for host [%s]: %v", host.Address, err)
			continue
		}
		memAPI := etcdclient.NewMembersAPI(etcdClient)
		members, err := memAPI.List(ctx)
		if err != nil {
			logrus.Debugf("Failed to list etcd members from host [%s]: %v", host.Address, err)
			continue
		}
		for _, member := range members {
			if member.Name == fmt.Sprintf("etcd-%s", etcdHost.HostnameOverride) {
				mID = member.ID
				break
			}
		}
		if err := memAPI.Remove(ctx, mID); err != nil {
			logrus.Debugf("Failed to list etcd members from host [%s]: %v", host.Address, err)
			continue
		}
		removed = true
		break
	}
	if !removed {
		return fmt.Errorf("Failed to delete etcd member [etcd-%s] from etcd cluster", etcdHost.HostnameOverride)
	}
	log.Infof(ctx, "[remove/%s] Successfully removed member [etcd-%s] from etcd cluster", ETCDRole, etcdHost.HostnameOverride)
	return nil
}

func ReloadEtcdCluster(ctx context.Context, readyEtcdHosts []*hosts.Host, localConnDialerFactory hosts.DialerFactory, cert, key []byte, prsMap map[string]v3.PrivateRegistry, etcdNodePlanMap map[string]v3.RKEConfigNodePlan, alpineImage string) error {
	for _, etcdHost := range readyEtcdHosts {
		imageCfg, hostCfg, _ := GetProcessConfig(etcdNodePlanMap[etcdHost.Address].Processes[EtcdContainerName])
		if err := docker.DoRunContainer(ctx, etcdHost.DClient, imageCfg, hostCfg, EtcdContainerName, etcdHost.Address, ETCDRole, prsMap); err != nil {
			return err
		}
		if err := createLogLink(ctx, etcdHost, EtcdContainerName, ETCDRole, alpineImage, prsMap); err != nil {
			return err
		}
	}
	time.Sleep(10 * time.Second)
	var healthy bool
	for _, host := range readyEtcdHosts {
		_, _, healthCheckURL := GetProcessConfig(etcdNodePlanMap[host.Address].Processes[EtcdContainerName])
		if healthy = isEtcdHealthy(ctx, localConnDialerFactory, host, cert, key, healthCheckURL); healthy {
			break
		}
	}
	if !healthy {
		return fmt.Errorf("[etcd] Etcd Cluster is not healthy")
	}
	return nil
}

func IsEtcdMember(ctx context.Context, etcdHost *hosts.Host, etcdHosts []*hosts.Host, localConnDialerFactory hosts.DialerFactory, cert, key []byte) (bool, error) {
	var listErr error
	peerURL := fmt.Sprintf("https://%s:2380", etcdHost.InternalAddress)
	for _, host := range etcdHosts {
		if host.Address == etcdHost.Address {
			continue
		}
		etcdClient, err := getEtcdClient(ctx, host, localConnDialerFactory, cert, key)
		if err != nil {
			listErr = errors.Wrapf(err, "Failed to create etcd client for host [%s]", host.Address)
			logrus.Debugf("Failed to create etcd client for host [%s]: %v", host.Address, err)
			continue
		}
		memAPI := etcdclient.NewMembersAPI(etcdClient)
		members, err := memAPI.List(ctx)
		if err != nil {
			listErr = errors.Wrapf(err, "Failed to create etcd client for host [%s]", host.Address)
			logrus.Debugf("Failed to list etcd cluster members [%s]: %v", etcdHost.Address, err)
			continue
		}
		for _, member := range members {
			if strings.Contains(member.PeerURLs[0], peerURL) {
				logrus.Infof("[etcd] member [%s] is already part of the etcd cluster", etcdHost.Address)
				return true, nil
			}
		}
		// reset the list of errors to handle new hosts
		listErr = nil
		break
	}
	if listErr != nil {
		return false, listErr
	}
	return false, nil
}

func RunEtcdBackup(ctx context.Context, etcdHost *hosts.Host, prsMap map[string]v3.PrivateRegistry, etcdBackupImage string, creation, retention, name string, once bool) error {
	log.Infof(ctx, "[etcd] Starting backup on host [%s]", etcdHost.Address)
	imageCfg := &container.Config{
		Cmd: []string{
			"/opt/rke/rke-etcd-backup",
			"rolling-backup",
			"--cacert", pki.GetCertPath(pki.CACertName),
			"--cert", pki.GetCertPath(pki.KubeNodeCertName),
			"--key", pki.GetKeyPath(pki.KubeNodeCertName),
			"--name", name,
		},
		Image: etcdBackupImage,
	}
	if once {
		imageCfg.Cmd = append(imageCfg.Cmd, "--once")
	}
	if !once {
		imageCfg.Cmd = append(imageCfg.Cmd, "--retention="+retention)
		imageCfg.Cmd = append(imageCfg.Cmd, "--creation="+creation)
	}
	hostCfg := &container.HostConfig{
		Binds: []string{
			fmt.Sprintf("%s:/backup", EtcdBackupPath),
			fmt.Sprintf("%s:/etc/kubernetes:z", path.Join(etcdHost.PrefixPath, "/etc/kubernetes"))},
		NetworkMode: container.NetworkMode("host"),
	}

	if once {
		if err := docker.DoRunContainer(ctx, etcdHost.DClient, imageCfg, hostCfg, EtcdBackupOnceContainerName, etcdHost.Address, ETCDRole, prsMap); err != nil {
			return err
		}
		status, err := docker.WaitForContainer(ctx, etcdHost.DClient, etcdHost.Address, EtcdBackupOnceContainerName)
		if status != 0 || err != nil {
			return fmt.Errorf("Failed to take etcd backup exit code [%d]: %v", status, err)
		}
		return docker.RemoveContainer(ctx, etcdHost.DClient, etcdHost.Address, EtcdBackupOnceContainerName)
	}
	return docker.DoRunContainer(ctx, etcdHost.DClient, imageCfg, hostCfg, EtcdBackupContainerName, etcdHost.Address, ETCDRole, prsMap)
}

func RestoreEtcdBackup(ctx context.Context, etcdHost *hosts.Host, prsMap map[string]v3.PrivateRegistry, etcdRestoreImage, backupName, initCluster string) error {
	log.Infof(ctx, "[etcd] Restoring [%s] snapshot on etcd host [%s]", backupName, etcdHost.Address)
	nodeName := pki.GetEtcdCrtName(etcdHost.InternalAddress)
	backupPath := filepath.Join(EtcdBackupPath, backupName)

	imageCfg := &container.Config{
		Cmd: []string{
			"sh", "-c", strings.Join([]string{
				"/usr/local/bin/etcdctl",
				"--cacert", pki.GetCertPath(pki.CACertName),
				"--cert", pki.GetCertPath(nodeName),
				"--key", pki.GetKeyPath(nodeName),
				"snapshot", "restore", backupPath,
				"--data-dir=" + EtcdRestorePath,
				"--name=etcd-" + etcdHost.HostnameOverride,
				"--initial-cluster=" + initCluster,
				"--initial-cluster-token=etcd-cluster-1",
				"--initial-advertise-peer-urls=https://" + etcdHost.InternalAddress + ":2380",
				"&& mv", EtcdRestorePath + "*", EtcdDataDir,
				"&& rm -rf", EtcdRestorePath,
			}, " "),
		},
		Env:   []string{"ETCDCTL_API=3"},
		Image: etcdRestoreImage,
	}
	hostCfg := &container.HostConfig{
		Binds: []string{
			"/opt/rke/:/opt/rke/:z",
			fmt.Sprintf("%s:/var/lib/rancher/etcd:z", path.Join(etcdHost.PrefixPath, "/var/lib/etcd")),
			fmt.Sprintf("%s:/etc/kubernetes:z", path.Join(etcdHost.PrefixPath, "/etc/kubernetes"))},
		NetworkMode: container.NetworkMode("host"),
	}
	if err := docker.DoRunContainer(ctx, etcdHost.DClient, imageCfg, hostCfg, EtcdRestoreContainerName, etcdHost.Address, ETCDRole, prsMap); err != nil {
		return err
	}
	status, err := docker.WaitForContainer(ctx, etcdHost.DClient, etcdHost.Address, EtcdRestoreContainerName)
	if err != nil {
		return err
	}
	if status != 0 {
		return fmt.Errorf("Failed to run etcd restore container, exit status is: %d", status)
	}
	return docker.RemoveContainer(ctx, etcdHost.DClient, etcdHost.Address, EtcdRestoreContainerName)
}<|MERGE_RESOLUTION|>--- conflicted
+++ resolved
@@ -20,9 +20,6 @@
 	"github.com/sirupsen/logrus"
 )
 
-<<<<<<< HEAD
-func RunEtcdPlane(ctx context.Context, etcdHosts []*hosts.Host, etcdNodePlanMap map[string]v3.RKEConfigNodePlan, localConnDialerFactory hosts.DialerFactory, prsMap map[string]v3.PrivateRegistry, updateWorkersOnly bool, alpineImage string) error {
-=======
 const (
 	EtcdBackupPath  = "/opt/rke/etcdbackup/"
 	EtcdRestorePath = "/opt/rke/etcdrestore/"
@@ -47,7 +44,6 @@
 	updateWorkersOnly bool,
 	alpineImage string,
 	etcdBackup EtcdBackup) error {
->>>>>>> 1b025bd1
 	log.Infof(ctx, "[%s] Building up etcd plane..", ETCDRole)
 	for _, host := range etcdHosts {
 		if updateWorkersOnly {
