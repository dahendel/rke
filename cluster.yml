--- conflicted
+++ resolved
@@ -156,13 +156,8 @@
 # The kubernetes version used. For now, this should match the version defined in rancher/types defaults map: https://github.com/rancher/types/blob/master/apis/management.cattle.io/v3/k8s_defaults.go#L14
 kubernetes_version: v1.10.1-rancher1
 
-<<<<<<< HEAD
-kubernetes_version: v1.10.1
-
-=======
 # addons are deployed using kubernetes jobs. RKE will give up on trying to get the job status after this timeout in seconds..
 addon_job_timeout: 30
->>>>>>> 1b025bd1
 # If set, this is the cluster name that will be used in the kube config file
 # Default value is "local"
 cluster_name: mycluster
