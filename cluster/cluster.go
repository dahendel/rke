package cluster

import (
	"context"
	"encoding/json"
	"fmt"
	"net"
	"strconv"
	"strings"

	"github.com/rancher/rke/authz"
	"github.com/rancher/rke/docker"
	"github.com/rancher/rke/hosts"
	"github.com/rancher/rke/k8s"
	"github.com/rancher/rke/log"
	"github.com/rancher/rke/pki"
	"github.com/rancher/rke/services"
	"github.com/rancher/types/apis/management.cattle.io/v3"
	"github.com/sirupsen/logrus"
	"golang.org/x/sync/errgroup"
	"gopkg.in/yaml.v2"
	"k8s.io/client-go/kubernetes"
	"k8s.io/client-go/tools/clientcmd"
	"k8s.io/client-go/util/cert"
)

type Cluster struct {
	v3.RancherKubernetesEngineConfig `yaml:",inline"`
	ConfigPath                       string
	LocalKubeConfigPath              string
	EtcdHosts                        []*hosts.Host
	WorkerHosts                      []*hosts.Host
	ControlPlaneHosts                []*hosts.Host
	InactiveHosts                    []*hosts.Host
	EtcdReadyHosts                   []*hosts.Host
	KubeClient                       *kubernetes.Clientset
	KubernetesServiceIP              net.IP
	Certificates                     map[string]pki.CertificatePKI
	ClusterDomain                    string
	ClusterCIDR                      string
	ClusterDNSServer                 string
	DockerDialerFactory              hosts.DialerFactory
	LocalConnDialerFactory           hosts.DialerFactory
	PrivateRegistriesMap             map[string]v3.PrivateRegistry
	K8sWrapTransport                 k8s.WrapTransport
	UseKubectlDeploy                 bool
	UpdateWorkersOnly                bool
	CloudConfigFile                  string
}

const (
	X509AuthenticationProvider = "x509"
	StateConfigMapName         = "cluster-state"
	UpdateStateTimeout         = 30
	GetStateTimeout            = 30
	KubernetesClientTimeOut    = 30
	NoneAuthorizationMode      = "none"
	LocalNodeAddress           = "127.0.0.1"
	LocalNodeHostname          = "localhost"
	LocalNodeUser              = "root"
	CloudProvider              = "CloudProvider"
	AzureCloudProvider         = "azure"
	AWSCloudProvider           = "aws"
	ControlPlane               = "controlPlane"
	WorkerPlane                = "workerPlan"
	EtcdPlane                  = "etcd"
)

func (c *Cluster) DeployControlPlane(ctx context.Context) error {
	// Deploy Etcd Plane
	etcdNodePlanMap := make(map[string]v3.RKEConfigNodePlan)
	// Build etcd node plan map
	for _, etcdHost := range c.EtcdHosts {
		etcdNodePlanMap[etcdHost.Address] = BuildRKEConfigNodePlan(ctx, c, etcdHost, etcdHost.DockerInfo)
	}

	if len(c.Services.Etcd.ExternalURLs) > 0 {
		log.Infof(ctx, "[etcd] External etcd connection string has been specified, skipping etcd plane")
	} else {
<<<<<<< HEAD
		if err := services.RunEtcdPlane(ctx, c.EtcdHosts, etcdNodePlanMap, c.LocalConnDialerFactory, c.PrivateRegistriesMap, c.UpdateWorkersOnly, c.SystemImages.Alpine); err != nil {
=======
		etcdBackup := services.EtcdBackup{
			Backup:    c.Services.Etcd.Backup,
			Creation:  c.Services.Etcd.Creation,
			Retention: c.Services.Etcd.Retention,
		}
		if err := services.RunEtcdPlane(ctx, c.EtcdHosts, etcdNodePlanMap, c.LocalConnDialerFactory, c.PrivateRegistriesMap, c.UpdateWorkersOnly, c.SystemImages.Alpine, etcdBackup); err != nil {
>>>>>>> 1b025bd1
			return fmt.Errorf("[etcd] Failed to bring up Etcd Plane: %v", err)
		}
	}

	// Deploy Control plane
	cpNodePlanMap := make(map[string]v3.RKEConfigNodePlan)
	// Build cp node plan map
	for _, cpHost := range c.ControlPlaneHosts {
		cpNodePlanMap[cpHost.Address] = BuildRKEConfigNodePlan(ctx, c, cpHost, cpHost.DockerInfo)
	}
	if err := services.RunControlPlane(ctx, c.ControlPlaneHosts,
		c.LocalConnDialerFactory,
		c.PrivateRegistriesMap,
		cpNodePlanMap,
		c.UpdateWorkersOnly,
		c.SystemImages.Alpine,
		c.Certificates); err != nil {
		return fmt.Errorf("[controlPlane] Failed to bring up Control Plane: %v", err)
	}

	return nil
}

func (c *Cluster) DeployWorkerPlane(ctx context.Context) error {
	// Deploy Worker plane
	workerNodePlanMap := make(map[string]v3.RKEConfigNodePlan)
	// Build cp node plan map
	allHosts := hosts.GetUniqueHostList(c.EtcdHosts, c.ControlPlaneHosts, c.WorkerHosts)
	for _, workerHost := range allHosts {
		workerNodePlanMap[workerHost.Address] = BuildRKEConfigNodePlan(ctx, c, workerHost, workerHost.DockerInfo)
	}
	if err := services.RunWorkerPlane(ctx, allHosts,
		c.LocalConnDialerFactory,
		c.PrivateRegistriesMap,
		workerNodePlanMap,
		c.Certificates,
		c.UpdateWorkersOnly,
		c.SystemImages.Alpine); err != nil {
		return fmt.Errorf("[workerPlane] Failed to bring up Worker Plane: %v", err)
	}
	return nil
}

func ParseConfig(clusterFile string) (*v3.RancherKubernetesEngineConfig, error) {
	logrus.Debugf("Parsing cluster file [%v]", clusterFile)
	var rkeConfig v3.RancherKubernetesEngineConfig
	if err := yaml.Unmarshal([]byte(clusterFile), &rkeConfig); err != nil {
		return nil, err
	}
	return &rkeConfig, nil
}

func ParseCluster(
	ctx context.Context,
	rkeConfig *v3.RancherKubernetesEngineConfig,
	clusterFilePath, configDir string,
	dockerDialerFactory,
	localConnDialerFactory hosts.DialerFactory,
	k8sWrapTransport k8s.WrapTransport) (*Cluster, error) {
	var err error
	c := &Cluster{
		RancherKubernetesEngineConfig: *rkeConfig,
		ConfigPath:                    clusterFilePath,
		DockerDialerFactory:           dockerDialerFactory,
		LocalConnDialerFactory:        localConnDialerFactory,
		PrivateRegistriesMap:          make(map[string]v3.PrivateRegistry),
		K8sWrapTransport:              k8sWrapTransport,
	}
	// Setting cluster Defaults
	c.setClusterDefaults(ctx)

	if err := c.InvertIndexHosts(); err != nil {
		return nil, fmt.Errorf("Failed to classify hosts from config file: %v", err)
	}

	if err := c.ValidateCluster(); err != nil {
		return nil, fmt.Errorf("Failed to validate cluster: %v", err)
	}

	c.KubernetesServiceIP, err = pki.GetKubernetesServiceIP(c.Services.KubeAPI.ServiceClusterIPRange)
	if err != nil {
		return nil, fmt.Errorf("Failed to get Kubernetes Service IP: %v", err)
	}
	c.ClusterDomain = c.Services.Kubelet.ClusterDomain
	c.ClusterCIDR = c.Services.KubeController.ClusterCIDR
	c.ClusterDNSServer = c.Services.Kubelet.ClusterDNSServer
	if len(c.ConfigPath) == 0 {
		c.ConfigPath = pki.ClusterConfig
	}
	c.LocalKubeConfigPath = pki.GetLocalKubeConfig(c.ConfigPath, configDir)

	for _, pr := range c.PrivateRegistries {
		if pr.URL == "" {
			pr.URL = docker.DockerRegistryURL
		}
		c.PrivateRegistriesMap[pr.URL] = pr
	}
	// parse the cluster config file
	c.CloudConfigFile, err = c.parseCloudConfig(ctx)
	if err != nil {
		return nil, fmt.Errorf("Failed to parse cloud config file: %v", err)
	}
	// Create k8s wrap transport for bastion host
	if len(c.BastionHost.Address) > 0 {
		c.K8sWrapTransport = hosts.BastionHostWrapTransport(c.BastionHost)
	}
	return c, nil
}

func rebuildLocalAdminConfig(ctx context.Context, kubeCluster *Cluster) error {
	if len(kubeCluster.ControlPlaneHosts) == 0 {
		return nil
	}
	log.Infof(ctx, "[reconcile] Rebuilding and updating local kube config")
	var workingConfig, newConfig string
	currentKubeConfig := kubeCluster.Certificates[pki.KubeAdminCertName]
	caCrt := kubeCluster.Certificates[pki.CACertName].Certificate
	for _, cpHost := range kubeCluster.ControlPlaneHosts {
		if (currentKubeConfig == pki.CertificatePKI{}) {
			kubeCluster.Certificates = make(map[string]pki.CertificatePKI)
			newConfig = getLocalAdminConfigWithNewAddress(kubeCluster.LocalKubeConfigPath, cpHost.Address, kubeCluster.ClusterName)
		} else {
			kubeURL := fmt.Sprintf("https://%s:6443", cpHost.Address)
			caData := string(cert.EncodeCertPEM(caCrt))
			crtData := string(cert.EncodeCertPEM(currentKubeConfig.Certificate))
			keyData := string(cert.EncodePrivateKeyPEM(currentKubeConfig.Key))
			newConfig = pki.GetKubeConfigX509WithData(kubeURL, kubeCluster.ClusterName, pki.KubeAdminCertName, caData, crtData, keyData)
		}
		if err := pki.DeployAdminConfig(ctx, newConfig, kubeCluster.LocalKubeConfigPath); err != nil {
			return fmt.Errorf("Failed to redeploy local admin config with new host")
		}
		workingConfig = newConfig
		if _, err := GetK8sVersion(kubeCluster.LocalKubeConfigPath, kubeCluster.K8sWrapTransport); err == nil {
			log.Infof(ctx, "[reconcile] host [%s] is active master on the cluster", cpHost.Address)
			break
		}
	}
	currentKubeConfig.Config = workingConfig
	kubeCluster.Certificates[pki.KubeAdminCertName] = currentKubeConfig
	return nil
}

func isLocalConfigWorking(ctx context.Context, localKubeConfigPath string, k8sWrapTransport k8s.WrapTransport) bool {
	if _, err := GetK8sVersion(localKubeConfigPath, k8sWrapTransport); err != nil {
		log.Infof(ctx, "[reconcile] Local config is not vaild, rebuilding admin config")
		return false
	}
	return true
}

func getLocalConfigAddress(localConfigPath string) (string, error) {
	config, err := clientcmd.BuildConfigFromFlags("", localConfigPath)
	if err != nil {
		return "", err
	}
	splittedAdress := strings.Split(config.Host, ":")
	address := splittedAdress[1]
	return address[2:], nil
}

func getLocalAdminConfigWithNewAddress(localConfigPath, cpAddress string, clusterName string) string {
	config, _ := clientcmd.BuildConfigFromFlags("", localConfigPath)
	if config == nil {
		return ""
	}
	config.Host = fmt.Sprintf("https://%s:6443", cpAddress)
	return pki.GetKubeConfigX509WithData(
		"https://"+cpAddress+":6443",
		clusterName,
		pki.KubeAdminCertName,
		string(config.CAData),
		string(config.CertData),
		string(config.KeyData))
}

func ApplyAuthzResources(ctx context.Context, rkeConfig v3.RancherKubernetesEngineConfig, clusterFilePath, configDir string, k8sWrapTransport k8s.WrapTransport) error {
	// dialer factories are not needed here since we are not uses docker only k8s jobs
	kubeCluster, err := ParseCluster(ctx, &rkeConfig, clusterFilePath, configDir, nil, nil, k8sWrapTransport)
	if err != nil {
		return err
	}
	if len(kubeCluster.ControlPlaneHosts) == 0 {
		return nil
	}
	if err := authz.ApplyJobDeployerServiceAccount(ctx, kubeCluster.LocalKubeConfigPath, kubeCluster.K8sWrapTransport); err != nil {
		return fmt.Errorf("Failed to apply the ServiceAccount needed for job execution: %v", err)
	}
	if kubeCluster.Authorization.Mode == NoneAuthorizationMode {
		return nil
	}
	if kubeCluster.Authorization.Mode == services.RBACAuthorizationMode {
		if err := authz.ApplySystemNodeClusterRoleBinding(ctx, kubeCluster.LocalKubeConfigPath, kubeCluster.K8sWrapTransport); err != nil {
			return fmt.Errorf("Failed to apply the ClusterRoleBinding needed for node authorization: %v", err)
		}
	}
	if kubeCluster.Authorization.Mode == services.RBACAuthorizationMode && kubeCluster.Services.KubeAPI.PodSecurityPolicy {
		if err := authz.ApplyDefaultPodSecurityPolicy(ctx, kubeCluster.LocalKubeConfigPath, kubeCluster.K8sWrapTransport); err != nil {
			return fmt.Errorf("Failed to apply default PodSecurityPolicy: %v", err)
		}
		if err := authz.ApplyDefaultPodSecurityPolicyRole(ctx, kubeCluster.LocalKubeConfigPath, kubeCluster.K8sWrapTransport); err != nil {
			return fmt.Errorf("Failed to apply default PodSecurityPolicy ClusterRole and ClusterRoleBinding: %v", err)
		}
	}
	return nil
}

func (c *Cluster) deployAddons(ctx context.Context) error {
	if err := c.deployK8sAddOns(ctx); err != nil {
		return err
	}
	if err := c.deployUserAddOns(ctx); err != nil {
		if err, ok := err.(*addonError); ok && err.isCritical {
			return err
		}
		log.Warnf(ctx, "Failed to deploy addon execute job [%s]: %v", UserAddonsIncludeResourceName, err)

	}
	return nil
}

func (c *Cluster) SyncLabelsAndTaints(ctx context.Context) error {
	if len(c.ControlPlaneHosts) > 0 {
		log.Infof(ctx, "[sync] Syncing nodes Labels and Taints")
		k8sClient, err := k8s.NewClient(c.LocalKubeConfigPath, c.K8sWrapTransport)
		if err != nil {
			return fmt.Errorf("Failed to initialize new kubernetes client: %v", err)
		}
		for _, host := range hosts.GetUniqueHostList(c.EtcdHosts, c.ControlPlaneHosts, c.WorkerHosts) {
			if err := k8s.SetAddressesAnnotations(k8sClient, host.HostnameOverride, host.InternalAddress, host.Address); err != nil {
				return err
			}
			if err := k8s.SyncLabels(k8sClient, host.HostnameOverride, host.ToAddLabels, host.ToDelLabels); err != nil {
				return err
			}
			// Taints are not being added by user
			if err := k8s.SyncTaints(k8sClient, host.HostnameOverride, host.ToAddTaints, host.ToDelTaints); err != nil {
				return err
			}
		}
		log.Infof(ctx, "[sync] Successfully synced nodes Labels and Taints")
	}
	return nil
}

func (c *Cluster) PrePullK8sImages(ctx context.Context) error {
	log.Infof(ctx, "Pre-pulling kubernetes images")
	var errgrp errgroup.Group
	hosts := hosts.GetUniqueHostList(c.EtcdHosts, c.ControlPlaneHosts, c.WorkerHosts)
	for _, host := range hosts {
		runHost := host
		errgrp.Go(func() error {
			return docker.UseLocalOrPull(ctx, runHost.DClient, runHost.Address, c.SystemImages.Kubernetes, "pre-deploy", c.PrivateRegistriesMap)
		})
	}
	if err := errgrp.Wait(); err != nil {
		return err
	}
	log.Infof(ctx, "Kubernetes images pulled successfully")
	return nil
}

func ConfigureCluster(
	ctx context.Context,
	rkeConfig v3.RancherKubernetesEngineConfig,
	crtBundle map[string]pki.CertificatePKI,
	clusterFilePath, configDir string,
	k8sWrapTransport k8s.WrapTransport,
	useKubectl bool) error {
	// dialer factories are not needed here since we are not uses docker only k8s jobs
	kubeCluster, err := ParseCluster(ctx, &rkeConfig, clusterFilePath, configDir, nil, nil, k8sWrapTransport)
	if err != nil {
		return err
	}
	kubeCluster.UseKubectlDeploy = useKubectl
	if len(kubeCluster.ControlPlaneHosts) > 0 {
		kubeCluster.Certificates = crtBundle
		if err := kubeCluster.deployNetworkPlugin(ctx); err != nil {
			if err, ok := err.(*addonError); ok && err.isCritical {
				return err
			}
			log.Warnf(ctx, "Failed to deploy addon execute job [%s]: %v", NetworkPluginResourceName, err)
		}
		if err := kubeCluster.deployAddons(ctx); err != nil {
			return err
		}
	}
	return nil
}

func (c *Cluster) parseCloudConfig(ctx context.Context) (string, error) {
	// check for azure cloud provider
	if c.CloudProvider.AzureCloudProvider != nil {
		c.CloudProvider.Name = AzureCloudProvider
		jsonString, err := json.MarshalIndent(c.CloudProvider.AzureCloudProvider, "", "\n")
		if err != nil {
			return "", err
		}
		return string(jsonString), nil
	}
	if c.CloudProvider.AWSCloudProvider != nil {
		c.CloudProvider.Name = AWSCloudProvider
		return "", nil
	}
	if len(c.CloudProvider.CloudConfig) == 0 {
		return "", nil
	}
	// handle generic cloud config
	tmpMap := make(map[string]interface{})
	for key, value := range c.CloudProvider.CloudConfig {
		tmpBool, err := strconv.ParseBool(value)
		if err == nil {
			tmpMap[key] = tmpBool
			continue
		}
		tmpInt, err := strconv.ParseInt(value, 10, 64)
		if err == nil {
			tmpMap[key] = tmpInt
			continue
		}
		tmpFloat, err := strconv.ParseFloat(value, 64)
		if err == nil {
			tmpMap[key] = tmpFloat
			continue
		}
		tmpMap[key] = value
	}
	jsonString, err := json.MarshalIndent(tmpMap, "", "\n")
	if err != nil {
		return "", err
	}
	return string(jsonString), nil
}<|MERGE_RESOLUTION|>--- conflicted
+++ resolved
@@ -77,16 +77,12 @@
 	if len(c.Services.Etcd.ExternalURLs) > 0 {
 		log.Infof(ctx, "[etcd] External etcd connection string has been specified, skipping etcd plane")
 	} else {
-<<<<<<< HEAD
-		if err := services.RunEtcdPlane(ctx, c.EtcdHosts, etcdNodePlanMap, c.LocalConnDialerFactory, c.PrivateRegistriesMap, c.UpdateWorkersOnly, c.SystemImages.Alpine); err != nil {
-=======
 		etcdBackup := services.EtcdBackup{
 			Backup:    c.Services.Etcd.Backup,
 			Creation:  c.Services.Etcd.Creation,
 			Retention: c.Services.Etcd.Retention,
 		}
 		if err := services.RunEtcdPlane(ctx, c.EtcdHosts, etcdNodePlanMap, c.LocalConnDialerFactory, c.PrivateRegistriesMap, c.UpdateWorkersOnly, c.SystemImages.Alpine, etcdBackup); err != nil {
->>>>>>> 1b025bd1
 			return fmt.Errorf("[etcd] Failed to bring up Etcd Plane: %v", err)
 		}
 	}
