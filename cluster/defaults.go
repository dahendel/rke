--- conflicted
+++ resolved
@@ -3,10 +3,7 @@
 import (
 	"context"
 
-<<<<<<< HEAD
-=======
 	"github.com/rancher/rke/k8s"
->>>>>>> 1b025bd1
 	"github.com/rancher/rke/log"
 	"github.com/rancher/rke/services"
 	"github.com/rancher/types/apis/management.cattle.io/v3"
@@ -56,8 +53,6 @@
 	if len(c.PrefixPath) == 0 {
 		c.PrefixPath = "/"
 	}
-<<<<<<< HEAD
-=======
 	// Set bastion/jump host defaults
 	if len(c.BastionHost.Address) > 0 {
 		if len(c.BastionHost.Port) == 0 {
@@ -69,7 +64,6 @@
 		c.BastionHost.SSHAgentAuth = c.SSHAgentAuth
 
 	}
->>>>>>> 1b025bd1
 	for i, host := range c.Nodes {
 		if len(host.InternalAddress) == 0 {
 			c.Nodes[i].InternalAddress = c.Nodes[i].Address
@@ -105,12 +99,9 @@
 	if len(c.Version) == 0 {
 		c.Version = DefaultK8sVersion
 	}
-<<<<<<< HEAD
-=======
 	if c.AddonJobTimeout == 0 {
 		c.AddonJobTimeout = k8s.DefaultTimeout
 	}
->>>>>>> 1b025bd1
 	c.setClusterImageDefaults()
 	c.setClusterServicesDefaults()
 	c.setClusterNetworkDefaults()
