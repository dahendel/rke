package cluster

import (
	"context"
	"fmt"
	"path"
	"strconv"
	"strings"

	b64 "encoding/base64"

	ref "github.com/docker/distribution/reference"
	"github.com/docker/docker/api/types"
	"github.com/rancher/rke/docker"
	"github.com/rancher/rke/hosts"
	"github.com/rancher/rke/k8s"
	"github.com/rancher/rke/pki"
	"github.com/rancher/rke/services"
	"github.com/rancher/types/apis/management.cattle.io/v3"
)

const (
<<<<<<< HEAD
	EtcdPathPrefix = "/registry"
	B2DOS          = "Boot2Docker"
	B2DPrefixPath  = "/mnt/sda1/rke"
	ROS            = "RancherOS"
	ROSPrefixPath  = "/opt/rke"
=======
	EtcdPathPrefix     = "/registry"
	B2DOS              = "Boot2Docker"
	B2DPrefixPath      = "/mnt/sda1/rke"
	ROS                = "RancherOS"
	ROSPrefixPath      = "/opt/rke"
	CoreOS             = "CoreOS"
	CoreOSPrefixPath   = "/opt/rke"
	ContainerNameLabel = "io.rancher.rke.container.name"
>>>>>>> 1b025bd1
)

func GeneratePlan(ctx context.Context, rkeConfig *v3.RancherKubernetesEngineConfig, hostsInfoMap map[string]types.Info) (v3.RKEPlan, error) {
	clusterPlan := v3.RKEPlan{}
	myCluster, err := ParseCluster(ctx, rkeConfig, "", "", nil, nil, nil)
	if err != nil {
		return clusterPlan, err
	}
	// rkeConfig.Nodes are already unique. But they don't have role flags. So I will use the parsed cluster.Hosts to make use of the role flags.
	uniqHosts := hosts.GetUniqueHostList(myCluster.EtcdHosts, myCluster.ControlPlaneHosts, myCluster.WorkerHosts)
	for _, host := range uniqHosts {
		host.DockerInfo = hostsInfoMap[host.Address]
		clusterPlan.Nodes = append(clusterPlan.Nodes, BuildRKEConfigNodePlan(ctx, myCluster, host, hostsInfoMap[host.Address]))
	}
	return clusterPlan, nil
}

func BuildRKEConfigNodePlan(ctx context.Context, myCluster *Cluster, host *hosts.Host, hostDockerInfo types.Info) v3.RKEConfigNodePlan {
	prefixPath := myCluster.getPrefixPath(hostDockerInfo.OperatingSystem)
	processes := map[string]v3.Process{}
	portChecks := []v3.PortCheck{}
	// Everybody gets a sidecar and a kubelet..
	processes[services.SidekickContainerName] = myCluster.BuildSidecarProcess()
	processes[services.KubeletContainerName] = myCluster.BuildKubeletProcess(host, prefixPath)
	processes[services.KubeproxyContainerName] = myCluster.BuildKubeProxyProcess(prefixPath)

	portChecks = append(portChecks, BuildPortChecksFromPortList(host, WorkerPortList, ProtocolTCP)...)
	// Do we need an nginxProxy for this one ?
	if !host.IsControl {
		processes[services.NginxProxyContainerName] = myCluster.BuildProxyProcess()
	}
	if host.IsControl {
		processes[services.KubeAPIContainerName] = myCluster.BuildKubeAPIProcess(prefixPath)
		processes[services.KubeControllerContainerName] = myCluster.BuildKubeControllerProcess(prefixPath)
		processes[services.SchedulerContainerName] = myCluster.BuildSchedulerProcess(prefixPath)

		portChecks = append(portChecks, BuildPortChecksFromPortList(host, ControlPlanePortList, ProtocolTCP)...)
	}
	if host.IsEtcd {
		processes[services.EtcdContainerName] = myCluster.BuildEtcdProcess(host, myCluster.EtcdReadyHosts, prefixPath)

		portChecks = append(portChecks, BuildPortChecksFromPortList(host, EtcdPortList, ProtocolTCP)...)
	}
	cloudConfig := v3.File{
		Name:     CloudConfigPath,
		Contents: b64.StdEncoding.EncodeToString([]byte(myCluster.CloudConfigFile)),
	}
	return v3.RKEConfigNodePlan{
		Address:    host.Address,
		Processes:  processes,
		PortChecks: portChecks,
		Files:      []v3.File{cloudConfig},
		Annotations: map[string]string{
			k8s.ExternalAddressAnnotation: host.Address,
			k8s.InternalAddressAnnotation: host.InternalAddress,
		},
		Labels: host.ToAddLabels,
	}
}

func (c *Cluster) BuildKubeAPIProcess(prefixPath string) v3.Process {
	// check if external etcd is used
	etcdConnectionString := services.GetEtcdConnString(c.EtcdHosts)
	etcdPathPrefix := EtcdPathPrefix
	etcdClientCert := pki.GetCertPath(pki.KubeNodeCertName)
	etcdClientKey := pki.GetKeyPath(pki.KubeNodeCertName)
	etcdCAClientCert := pki.GetCertPath(pki.CACertName)
	// check apiserver count
	apiserverCount := len(c.ControlPlaneHosts)
	if len(c.Services.Etcd.ExternalURLs) > 0 {
		etcdConnectionString = strings.Join(c.Services.Etcd.ExternalURLs, ",")
		etcdPathPrefix = c.Services.Etcd.Path
		etcdClientCert = pki.GetCertPath(pki.EtcdClientCertName)
		etcdClientKey = pki.GetKeyPath(pki.EtcdClientCertName)
		etcdCAClientCert = pki.GetCertPath(pki.EtcdClientCACertName)
	}

	Command := []string{
		"/opt/rke/entrypoint.sh",
		"kube-apiserver",
	}

	CommandArgs := map[string]string{
		"insecure-bind-address":           "127.0.0.1",
		"bind-address":                    "0.0.0.0",
		"insecure-port":                   "0",
		"secure-port":                     "6443",
		"cloud-provider":                  c.CloudProvider.Name,
		"allow-privileged":                "true",
		"kubelet-preferred-address-types": "InternalIP,ExternalIP,Hostname",
		"service-cluster-ip-range":        c.Services.KubeAPI.ServiceClusterIPRange,
		"admission-control":               "ServiceAccount,NamespaceLifecycle,LimitRanger,PersistentVolumeLabel,DefaultStorageClass,ResourceQuota,DefaultTolerationSeconds",
		"storage-backend":                 "etcd3",
		"client-ca-file":                  pki.GetCertPath(pki.CACertName),
		"tls-cert-file":                   pki.GetCertPath(pki.KubeAPICertName),
		"tls-private-key-file":            pki.GetKeyPath(pki.KubeAPICertName),
		"kubelet-client-certificate":      pki.GetCertPath(pki.KubeAPICertName),
		"kubelet-client-key":              pki.GetKeyPath(pki.KubeAPICertName),
		"service-account-key-file":        pki.GetKeyPath(pki.KubeAPICertName),
		"apiserver-count":                 strconv.Itoa(apiserverCount),
	}
	if len(c.CloudProvider.Name) > 0 && c.CloudProvider.Name != AWSCloudProvider {
		CommandArgs["cloud-config"] = CloudConfigPath
	}
	// check if our version has specific options for this component
	serviceOptions := c.GetKubernetesServicesOptions()
	if serviceOptions.KubeAPI != nil {
		for k, v := range serviceOptions.KubeAPI {
			CommandArgs[k] = v
		}
	}

	args := []string{
		"--etcd-cafile=" + etcdCAClientCert,
		"--etcd-certfile=" + etcdClientCert,
		"--etcd-keyfile=" + etcdClientKey,
		"--etcd-servers=" + etcdConnectionString,
		"--etcd-prefix=" + etcdPathPrefix,
	}

	if c.Authorization.Mode == services.RBACAuthorizationMode {
		CommandArgs["authorization-mode"] = "Node,RBAC"
	}
	if c.Services.KubeAPI.PodSecurityPolicy {
		CommandArgs["runtime-config"] = "extensions/v1beta1/podsecuritypolicy=true"
		CommandArgs["admission-control"] = CommandArgs["admission-control"] + ",PodSecurityPolicy"
	}

	VolumesFrom := []string{
		services.SidekickContainerName,
	}
	Binds := []string{
		fmt.Sprintf("%s:/etc/kubernetes:z", path.Join(prefixPath, "/etc/kubernetes")),
	}

	// Override args if they exist, add additional args
	for arg, value := range c.Services.KubeAPI.ExtraArgs {
		if _, ok := c.Services.KubeAPI.ExtraArgs[arg]; ok {
			CommandArgs[arg] = value
		}
	}

	for arg, value := range CommandArgs {
		cmd := fmt.Sprintf("--%s=%s", arg, value)
		Command = append(Command, cmd)
	}

	Binds = append(Binds, c.Services.KubeAPI.ExtraBinds...)

	healthCheck := v3.HealthCheck{
		URL: services.GetHealthCheckURL(true, services.KubeAPIPort),
	}
	registryAuthConfig, _, _ := docker.GetImageRegistryConfig(c.Services.KubeAPI.Image, c.PrivateRegistriesMap)

	return v3.Process{
		Name:                    services.KubeAPIContainerName,
		Command:                 Command,
		Args:                    args,
		VolumesFrom:             VolumesFrom,
		Binds:                   Binds,
		NetworkMode:             "host",
		RestartPolicy:           "always",
		Image:                   c.Services.KubeAPI.Image,
		HealthCheck:             healthCheck,
		ImageRegistryAuthConfig: registryAuthConfig,
<<<<<<< HEAD
=======
		Labels: map[string]string{
			ContainerNameLabel: services.KubeAPIContainerName,
		},
>>>>>>> 1b025bd1
	}
}

func (c *Cluster) BuildKubeControllerProcess(prefixPath string) v3.Process {
	Command := []string{
		"/opt/rke/entrypoint.sh",
		"kube-controller-manager",
	}

	CommandArgs := map[string]string{
		"address":                     "0.0.0.0",
		"cloud-provider":              c.CloudProvider.Name,
		"allow-untagged-cloud":        "true",
		"configure-cloud-routes":      "false",
		"leader-elect":                "true",
		"kubeconfig":                  pki.GetConfigPath(pki.KubeControllerCertName),
		"enable-hostpath-provisioner": "false",
		"node-monitor-grace-period":   "40s",
		"pod-eviction-timeout":        "5m0s",
		"v": "2",
		"allocate-node-cidrs":              "true",
		"cluster-cidr":                     c.ClusterCIDR,
		"service-cluster-ip-range":         c.Services.KubeController.ServiceClusterIPRange,
		"service-account-private-key-file": pki.GetKeyPath(pki.KubeAPICertName),
		"root-ca-file":                     pki.GetCertPath(pki.CACertName),
	}
	if len(c.CloudProvider.Name) > 0 && c.CloudProvider.Name != AWSCloudProvider {
		CommandArgs["cloud-config"] = CloudConfigPath
	}

	// check if our version has specific options for this component
	serviceOptions := c.GetKubernetesServicesOptions()
	if serviceOptions.KubeController != nil {
		for k, v := range serviceOptions.KubeController {
			CommandArgs[k] = v
		}
	}

	args := []string{}
	if c.Authorization.Mode == services.RBACAuthorizationMode {
		args = append(args, "--use-service-account-credentials=true")
	}
	VolumesFrom := []string{
		services.SidekickContainerName,
	}
	Binds := []string{
		fmt.Sprintf("%s:/etc/kubernetes:z", path.Join(prefixPath, "/etc/kubernetes")),
	}

	for arg, value := range c.Services.KubeController.ExtraArgs {
		if _, ok := c.Services.KubeController.ExtraArgs[arg]; ok {
			CommandArgs[arg] = value
		}
	}

	for arg, value := range CommandArgs {
		cmd := fmt.Sprintf("--%s=%s", arg, value)
		Command = append(Command, cmd)
	}

	Binds = append(Binds, c.Services.KubeController.ExtraBinds...)

	healthCheck := v3.HealthCheck{
		URL: services.GetHealthCheckURL(false, services.KubeControllerPort),
	}

	registryAuthConfig, _, _ := docker.GetImageRegistryConfig(c.Services.KubeController.Image, c.PrivateRegistriesMap)
	return v3.Process{
		Name:                    services.KubeControllerContainerName,
		Command:                 Command,
		Args:                    args,
		VolumesFrom:             VolumesFrom,
		Binds:                   Binds,
		NetworkMode:             "host",
		RestartPolicy:           "always",
		Image:                   c.Services.KubeController.Image,
		HealthCheck:             healthCheck,
		ImageRegistryAuthConfig: registryAuthConfig,
<<<<<<< HEAD
=======
		Labels: map[string]string{
			ContainerNameLabel: services.KubeControllerContainerName,
		},
>>>>>>> 1b025bd1
	}
}

func (c *Cluster) BuildKubeletProcess(host *hosts.Host, prefixPath string) v3.Process {

	Command := []string{
		"/opt/rke/entrypoint.sh",
		"kubelet",
	}

	CommandArgs := map[string]string{
		"v":                         "2",
		"address":                   "0.0.0.0",
		"cadvisor-port":             "0",
		"read-only-port":            "0",
		"cluster-domain":            c.ClusterDomain,
		"pod-infra-container-image": c.Services.Kubelet.InfraContainerImage,
		"cgroups-per-qos":           "True",
		"enforce-node-allocatable":  "",
		"hostname-override":         host.HostnameOverride,
		"cluster-dns":               c.ClusterDNSServer,
		"network-plugin":            "cni",
		"cni-conf-dir":              "/etc/cni/net.d",
		"cni-bin-dir":               "/opt/cni/bin",
		"resolv-conf":               "/etc/resolv.conf",
		"allow-privileged":          "true",
		"cloud-provider":            c.CloudProvider.Name,
		"kubeconfig":                pki.GetConfigPath(pki.KubeNodeCertName),
		"client-ca-file":            pki.GetCertPath(pki.CACertName),
		"anonymous-auth":            "false",
		"volume-plugin-dir":         "/var/lib/kubelet/volumeplugins",
		"fail-swap-on":              strconv.FormatBool(c.Services.Kubelet.FailSwapOn),
		"root-dir":                  path.Join(prefixPath, "/var/lib/kubelet"),
	}
	if host.Address != host.InternalAddress {
		CommandArgs["node-ip"] = host.InternalAddress
	}
	if len(c.CloudProvider.Name) > 0 && c.CloudProvider.Name != AWSCloudProvider {
		CommandArgs["cloud-config"] = CloudConfigPath
	}

	// check if our version has specific options for this component
	serviceOptions := c.GetKubernetesServicesOptions()
	if serviceOptions.Kubelet != nil {
		for k, v := range serviceOptions.Kubelet {
			CommandArgs[k] = v
		}
	}

	VolumesFrom := []string{
		services.SidekickContainerName,
	}
	Binds := []string{
		fmt.Sprintf("%s:/etc/kubernetes:z", path.Join(prefixPath, "/etc/kubernetes")),
		"/etc/cni:/etc/cni:rw,z",
		"/opt/cni:/opt/cni:rw,z",
		fmt.Sprintf("%s:/var/lib/cni:z", path.Join(prefixPath, "/var/lib/cni")),
		"/var/lib/calico:/var/lib/calico:z",
		"/etc/resolv.conf:/etc/resolv.conf",
		"/sys:/sys:rprivate",
		host.DockerInfo.DockerRootDir + ":" + host.DockerInfo.DockerRootDir + ":rw,rslave,z",
		fmt.Sprintf("%s:%s:shared,z", path.Join(prefixPath, "/var/lib/kubelet"), path.Join(prefixPath, "/var/lib/kubelet")),
		"/var/lib/rancher:/var/lib/rancher:shared,z",
		"/var/run:/var/run:rw,rprivate",
		"/run:/run:rprivate",
		fmt.Sprintf("%s:/etc/ceph", path.Join(prefixPath, "/etc/ceph")),
		"/dev:/host/dev:rprivate",
		fmt.Sprintf("%s:/var/log/containers:z", path.Join(prefixPath, "/var/log/containers")),
		fmt.Sprintf("%s:/var/log/pods:z", path.Join(prefixPath, "/var/log/pods")),
		"/usr:/host/usr:ro",
		"/etc:/host/etc:ro",
	}

	for arg, value := range c.Services.Kubelet.ExtraArgs {
		if _, ok := c.Services.Kubelet.ExtraArgs[arg]; ok {
			CommandArgs[arg] = value
		}
	}

	for arg, value := range CommandArgs {
		cmd := fmt.Sprintf("--%s=%s", arg, value)
		Command = append(Command, cmd)
	}

	Binds = append(Binds, c.Services.Kubelet.ExtraBinds...)

	healthCheck := v3.HealthCheck{
		URL: services.GetHealthCheckURL(true, services.KubeletPort),
	}
	registryAuthConfig, _, _ := docker.GetImageRegistryConfig(c.Services.Kubelet.Image, c.PrivateRegistriesMap)

	return v3.Process{
		Name:                    services.KubeletContainerName,
		Command:                 Command,
		VolumesFrom:             VolumesFrom,
		Binds:                   Binds,
		NetworkMode:             "host",
		RestartPolicy:           "always",
		Image:                   c.Services.Kubelet.Image,
		PidMode:                 "host",
		Privileged:              true,
		HealthCheck:             healthCheck,
		ImageRegistryAuthConfig: registryAuthConfig,
<<<<<<< HEAD
=======
		Labels: map[string]string{
			ContainerNameLabel: services.KubeletContainerName,
		},
>>>>>>> 1b025bd1
	}
}

func (c *Cluster) BuildKubeProxyProcess(prefixPath string) v3.Process {
	Command := []string{
		"/opt/rke/entrypoint.sh",
		"kube-proxy",
	}

	CommandArgs := map[string]string{
		"v": "2",
		"healthz-bind-address": "0.0.0.0",
		"kubeconfig":           pki.GetConfigPath(pki.KubeProxyCertName),
	}

	// check if our version has specific options for this component
	serviceOptions := c.GetKubernetesServicesOptions()
	if serviceOptions.Kubeproxy != nil {
		for k, v := range serviceOptions.Kubeproxy {
			CommandArgs[k] = v
		}
	}

	VolumesFrom := []string{
		services.SidekickContainerName,
	}
	Binds := []string{
		fmt.Sprintf("%s:/etc/kubernetes:z", path.Join(prefixPath, "/etc/kubernetes")),
	}

	for arg, value := range c.Services.Kubeproxy.ExtraArgs {
		if _, ok := c.Services.Kubeproxy.ExtraArgs[arg]; ok {
			CommandArgs[arg] = value
		}
	}

	for arg, value := range CommandArgs {
		cmd := fmt.Sprintf("--%s=%s", arg, value)
		Command = append(Command, cmd)
	}

	Binds = append(Binds, c.Services.Kubeproxy.ExtraBinds...)

	healthCheck := v3.HealthCheck{
		URL: services.GetHealthCheckURL(false, services.KubeproxyPort),
	}
	registryAuthConfig, _, _ := docker.GetImageRegistryConfig(c.Services.Kubeproxy.Image, c.PrivateRegistriesMap)
	return v3.Process{
		Name:          services.KubeproxyContainerName,
		Command:       Command,
		VolumesFrom:   VolumesFrom,
		Binds:         Binds,
		NetworkMode:   "host",
		RestartPolicy: "always",
		PidMode:       "host",
		Privileged:    true,
		HealthCheck:   healthCheck,
		Image:         c.Services.Kubeproxy.Image,
		ImageRegistryAuthConfig: registryAuthConfig,
<<<<<<< HEAD
=======
		Labels: map[string]string{
			ContainerNameLabel: services.KubeproxyContainerName,
		},
>>>>>>> 1b025bd1
	}
}

func (c *Cluster) BuildProxyProcess() v3.Process {
	nginxProxyEnv := ""
	for i, host := range c.ControlPlaneHosts {
		nginxProxyEnv += fmt.Sprintf("%s", host.InternalAddress)
		if i < (len(c.ControlPlaneHosts) - 1) {
			nginxProxyEnv += ","
		}
	}
	Env := []string{fmt.Sprintf("%s=%s", services.NginxProxyEnvName, nginxProxyEnv)}

	registryAuthConfig, _, _ := docker.GetImageRegistryConfig(c.SystemImages.NginxProxy, c.PrivateRegistriesMap)
	return v3.Process{
		Name: services.NginxProxyContainerName,
		Env:  Env,
		// we do this to force container update when CP hosts change.
		Args:          Env,
		Command:       []string{"nginx-proxy"},
		NetworkMode:   "host",
		RestartPolicy: "always",
		HealthCheck:   v3.HealthCheck{},
		Image:         c.SystemImages.NginxProxy,
		ImageRegistryAuthConfig: registryAuthConfig,
<<<<<<< HEAD
=======
		Labels: map[string]string{
			ContainerNameLabel: services.NginxProxyContainerName,
		},
>>>>>>> 1b025bd1
	}
}

func (c *Cluster) BuildSchedulerProcess(prefixPath string) v3.Process {
	Command := []string{
		"/opt/rke/entrypoint.sh",
		"kube-scheduler",
	}

	CommandArgs := map[string]string{
		"leader-elect": "true",
		"v":            "2",
		"address":      "0.0.0.0",
		"kubeconfig":   pki.GetConfigPath(pki.KubeSchedulerCertName),
	}

	// check if our version has specific options for this component
	serviceOptions := c.GetKubernetesServicesOptions()
	if serviceOptions.Scheduler != nil {
		for k, v := range serviceOptions.Scheduler {
			CommandArgs[k] = v
		}
	}

	VolumesFrom := []string{
		services.SidekickContainerName,
	}
	Binds := []string{
		fmt.Sprintf("%s:/etc/kubernetes:z", path.Join(prefixPath, "/etc/kubernetes")),
	}

	for arg, value := range c.Services.Scheduler.ExtraArgs {
		if _, ok := c.Services.Scheduler.ExtraArgs[arg]; ok {
			CommandArgs[arg] = value
		}
	}

	for arg, value := range CommandArgs {
		cmd := fmt.Sprintf("--%s=%s", arg, value)
		Command = append(Command, cmd)
	}

	Binds = append(Binds, c.Services.Scheduler.ExtraBinds...)

	healthCheck := v3.HealthCheck{
		URL: services.GetHealthCheckURL(false, services.SchedulerPort),
	}
	registryAuthConfig, _, _ := docker.GetImageRegistryConfig(c.Services.Scheduler.Image, c.PrivateRegistriesMap)
	return v3.Process{
		Name:                    services.SchedulerContainerName,
		Command:                 Command,
		Binds:                   Binds,
		VolumesFrom:             VolumesFrom,
		NetworkMode:             "host",
		RestartPolicy:           "always",
		Image:                   c.Services.Scheduler.Image,
		HealthCheck:             healthCheck,
		ImageRegistryAuthConfig: registryAuthConfig,
<<<<<<< HEAD
=======
		Labels: map[string]string{
			ContainerNameLabel: services.SchedulerContainerName,
		},
>>>>>>> 1b025bd1
	}
}

func (c *Cluster) BuildSidecarProcess() v3.Process {
	registryAuthConfig, _, _ := docker.GetImageRegistryConfig(c.SystemImages.KubernetesServicesSidecar, c.PrivateRegistriesMap)
	return v3.Process{
		Name:                    services.SidekickContainerName,
		NetworkMode:             "none",
		Image:                   c.SystemImages.KubernetesServicesSidecar,
		HealthCheck:             v3.HealthCheck{},
		ImageRegistryAuthConfig: registryAuthConfig,
<<<<<<< HEAD
=======
		Labels: map[string]string{
			ContainerNameLabel: services.SidekickContainerName,
		},
>>>>>>> 1b025bd1
	}
}

func (c *Cluster) BuildEtcdProcess(host *hosts.Host, etcdHosts []*hosts.Host, prefixPath string) v3.Process {
	nodeName := pki.GetEtcdCrtName(host.InternalAddress)
	initCluster := ""
	if len(etcdHosts) == 0 {
		initCluster = services.GetEtcdInitialCluster(c.EtcdHosts)
	} else {
		initCluster = services.GetEtcdInitialCluster(etcdHosts)
	}

	clusterState := "new"
	if host.ExistingEtcdCluster {
		clusterState = "existing"
	}
	args := []string{
		"/usr/local/bin/etcd",
		"--peer-client-cert-auth",
		"--client-cert-auth",
	}

	// If InternalAddress is not explicitly set, it's set to the same value as Address. This is all good until we deploy on a host with a DNATed public address like AWS, in that case we can't bind to that address so we fall back to 0.0.0.0
	listenAddress := host.InternalAddress
	if host.Address == host.InternalAddress {
		listenAddress = "0.0.0.0"
	}

	CommandArgs := map[string]string{
		"name":                        "etcd-" + host.HostnameOverride,
		"data-dir":                    services.EtcdDataDir,
		"advertise-client-urls":       "https://" + host.InternalAddress + ":2379,https://" + host.InternalAddress + ":4001",
		"listen-client-urls":          "https://" + listenAddress + ":2379",
		"initial-advertise-peer-urls": "https://" + host.InternalAddress + ":2380",
		"listen-peer-urls":            "https://" + listenAddress + ":2380",
		"initial-cluster-token":       "etcd-cluster-1",
		"initial-cluster":             initCluster,
		"initial-cluster-state":       clusterState,
		"trusted-ca-file":             pki.GetCertPath(pki.CACertName),
		"peer-trusted-ca-file":        pki.GetCertPath(pki.CACertName),
		"cert-file":                   pki.GetCertPath(nodeName),
		"key-file":                    pki.GetKeyPath(nodeName),
		"peer-cert-file":              pki.GetCertPath(nodeName),
		"peer-key-file":               pki.GetKeyPath(nodeName),
	}

	Binds := []string{
<<<<<<< HEAD
		fmt.Sprintf("%s:/var/lib/rancher/etcd:z", path.Join(prefixPath, "/var/lib/etcd")),
=======
		fmt.Sprintf("%s:%s:z", path.Join(prefixPath, "/var/lib/etcd"), services.EtcdDataDir),
>>>>>>> 1b025bd1
		fmt.Sprintf("%s:/etc/kubernetes:z", path.Join(prefixPath, "/etc/kubernetes")),
	}

	for arg, value := range c.Services.Etcd.ExtraArgs {
		if _, ok := c.Services.Etcd.ExtraArgs[arg]; ok {
			CommandArgs[arg] = value
		}
	}

	for arg, value := range CommandArgs {
		cmd := fmt.Sprintf("--%s=%s", arg, value)
		args = append(args, cmd)
	}

	Binds = append(Binds, c.Services.Etcd.ExtraBinds...)
	healthCheck := v3.HealthCheck{
		URL: fmt.Sprintf("https://%s:2379/health", host.InternalAddress),
	}
	registryAuthConfig, _, _ := docker.GetImageRegistryConfig(c.Services.Etcd.Image, c.PrivateRegistriesMap)

	Env := []string{}
	Env = append(Env, "ETCDCTL_API=3")
	Env = append(Env, fmt.Sprintf("ETCDCTL_ENDPOINT=https://%s:2379", listenAddress))
	Env = append(Env, fmt.Sprintf("ETCDCTL_CACERT=%s", pki.GetCertPath(pki.CACertName)))
	Env = append(Env, fmt.Sprintf("ETCDCTL_CERT=%s", pki.GetCertPath(nodeName)))
	Env = append(Env, fmt.Sprintf("ETCDCTL_KEY=%s", pki.GetKeyPath(nodeName)))

	return v3.Process{
		Name:                    services.EtcdContainerName,
		Args:                    args,
		Binds:                   Binds,
		Env:                     Env,
		NetworkMode:             "host",
		RestartPolicy:           "always",
		Image:                   c.Services.Etcd.Image,
		HealthCheck:             healthCheck,
		ImageRegistryAuthConfig: registryAuthConfig,
<<<<<<< HEAD
=======
		Labels: map[string]string{
			ContainerNameLabel: services.EtcdContainerName,
		},
>>>>>>> 1b025bd1
	}
}

func BuildPortChecksFromPortList(host *hosts.Host, portList []string, proto string) []v3.PortCheck {
	portChecks := []v3.PortCheck{}
	for _, port := range portList {
		intPort, _ := strconv.Atoi(port)
		portChecks = append(portChecks, v3.PortCheck{
			Address:  host.Address,
			Port:     intPort,
			Protocol: proto,
		})
	}
	return portChecks
}

func (c *Cluster) getPrefixPath(osType string) string {
	var prefixPath string
<<<<<<< HEAD
	if strings.Contains(osType, B2DOS) {
		prefixPath = B2DPrefixPath
	} else if strings.Contains(osType, ROS) {
		prefixPath = ROSPrefixPath
	} else {
=======
	switch {
	case c.PrefixPath != "/":
		prefixPath = c.PrefixPath
	case strings.Contains(osType, B2DOS):
		prefixPath = B2DPrefixPath
	case strings.Contains(osType, ROS):
		prefixPath = ROSPrefixPath
	case strings.Contains(osType, CoreOS):
		prefixPath = CoreOSPrefixPath
	default:
>>>>>>> 1b025bd1
		prefixPath = c.PrefixPath
	}
	return prefixPath
}

func (c *Cluster) GetKubernetesServicesOptions() v3.KubernetesServicesOptions {
	clusterMajorVersion := getTagMajorVersion(c.Version)
	NamedkK8sImage, _ := ref.ParseNormalizedNamed(c.SystemImages.Kubernetes)

	k8sImageTag := NamedkK8sImage.(ref.Tagged).Tag()
	k8sImageMajorVersion := getTagMajorVersion(k8sImageTag)

	if clusterMajorVersion != k8sImageMajorVersion && k8sImageMajorVersion != "" {
		clusterMajorVersion = k8sImageMajorVersion
	}

	serviceOptions, ok := v3.K8sVersionServiceOptions[clusterMajorVersion]
	if ok {
		return serviceOptions
	}
	return v3.KubernetesServicesOptions{}
}

func getTagMajorVersion(tag string) string {
	splitTag := strings.Split(tag, ".")
	if len(splitTag) < 2 {
		return ""
	}
	return strings.Join(splitTag[:2], ".")
}<|MERGE_RESOLUTION|>--- conflicted
+++ resolved
@@ -20,13 +20,6 @@
 )
 
 const (
-<<<<<<< HEAD
-	EtcdPathPrefix = "/registry"
-	B2DOS          = "Boot2Docker"
-	B2DPrefixPath  = "/mnt/sda1/rke"
-	ROS            = "RancherOS"
-	ROSPrefixPath  = "/opt/rke"
-=======
 	EtcdPathPrefix     = "/registry"
 	B2DOS              = "Boot2Docker"
 	B2DPrefixPath      = "/mnt/sda1/rke"
@@ -35,7 +28,6 @@
 	CoreOS             = "CoreOS"
 	CoreOSPrefixPath   = "/opt/rke"
 	ContainerNameLabel = "io.rancher.rke.container.name"
->>>>>>> 1b025bd1
 )
 
 func GeneratePlan(ctx context.Context, rkeConfig *v3.RancherKubernetesEngineConfig, hostsInfoMap map[string]types.Info) (v3.RKEPlan, error) {
@@ -201,12 +193,9 @@
 		Image:                   c.Services.KubeAPI.Image,
 		HealthCheck:             healthCheck,
 		ImageRegistryAuthConfig: registryAuthConfig,
-<<<<<<< HEAD
-=======
 		Labels: map[string]string{
 			ContainerNameLabel: services.KubeAPIContainerName,
 		},
->>>>>>> 1b025bd1
 	}
 }
 
@@ -285,12 +274,9 @@
 		Image:                   c.Services.KubeController.Image,
 		HealthCheck:             healthCheck,
 		ImageRegistryAuthConfig: registryAuthConfig,
-<<<<<<< HEAD
-=======
 		Labels: map[string]string{
 			ContainerNameLabel: services.KubeControllerContainerName,
 		},
->>>>>>> 1b025bd1
 	}
 }
 
@@ -394,12 +380,9 @@
 		Privileged:              true,
 		HealthCheck:             healthCheck,
 		ImageRegistryAuthConfig: registryAuthConfig,
-<<<<<<< HEAD
-=======
 		Labels: map[string]string{
 			ContainerNameLabel: services.KubeletContainerName,
 		},
->>>>>>> 1b025bd1
 	}
 }
 
@@ -459,12 +442,9 @@
 		HealthCheck:   healthCheck,
 		Image:         c.Services.Kubeproxy.Image,
 		ImageRegistryAuthConfig: registryAuthConfig,
-<<<<<<< HEAD
-=======
 		Labels: map[string]string{
 			ContainerNameLabel: services.KubeproxyContainerName,
 		},
->>>>>>> 1b025bd1
 	}
 }
 
@@ -490,12 +470,9 @@
 		HealthCheck:   v3.HealthCheck{},
 		Image:         c.SystemImages.NginxProxy,
 		ImageRegistryAuthConfig: registryAuthConfig,
-<<<<<<< HEAD
-=======
 		Labels: map[string]string{
 			ContainerNameLabel: services.NginxProxyContainerName,
 		},
->>>>>>> 1b025bd1
 	}
 }
 
@@ -554,12 +531,9 @@
 		Image:                   c.Services.Scheduler.Image,
 		HealthCheck:             healthCheck,
 		ImageRegistryAuthConfig: registryAuthConfig,
-<<<<<<< HEAD
-=======
 		Labels: map[string]string{
 			ContainerNameLabel: services.SchedulerContainerName,
 		},
->>>>>>> 1b025bd1
 	}
 }
 
@@ -571,12 +545,9 @@
 		Image:                   c.SystemImages.KubernetesServicesSidecar,
 		HealthCheck:             v3.HealthCheck{},
 		ImageRegistryAuthConfig: registryAuthConfig,
-<<<<<<< HEAD
-=======
 		Labels: map[string]string{
 			ContainerNameLabel: services.SidekickContainerName,
 		},
->>>>>>> 1b025bd1
 	}
 }
 
@@ -624,11 +595,7 @@
 	}
 
 	Binds := []string{
-<<<<<<< HEAD
-		fmt.Sprintf("%s:/var/lib/rancher/etcd:z", path.Join(prefixPath, "/var/lib/etcd")),
-=======
 		fmt.Sprintf("%s:%s:z", path.Join(prefixPath, "/var/lib/etcd"), services.EtcdDataDir),
->>>>>>> 1b025bd1
 		fmt.Sprintf("%s:/etc/kubernetes:z", path.Join(prefixPath, "/etc/kubernetes")),
 	}
 
@@ -666,12 +633,9 @@
 		Image:                   c.Services.Etcd.Image,
 		HealthCheck:             healthCheck,
 		ImageRegistryAuthConfig: registryAuthConfig,
-<<<<<<< HEAD
-=======
 		Labels: map[string]string{
 			ContainerNameLabel: services.EtcdContainerName,
 		},
->>>>>>> 1b025bd1
 	}
 }
 
@@ -690,13 +654,6 @@
 
 func (c *Cluster) getPrefixPath(osType string) string {
 	var prefixPath string
-<<<<<<< HEAD
-	if strings.Contains(osType, B2DOS) {
-		prefixPath = B2DPrefixPath
-	} else if strings.Contains(osType, ROS) {
-		prefixPath = ROSPrefixPath
-	} else {
-=======
 	switch {
 	case c.PrefixPath != "/":
 		prefixPath = c.PrefixPath
@@ -707,7 +664,6 @@
 	case strings.Contains(osType, CoreOS):
 		prefixPath = CoreOSPrefixPath
 	default:
->>>>>>> 1b025bd1
 		prefixPath = c.PrefixPath
 	}
 	return prefixPath
