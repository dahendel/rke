package cluster

import (
	"context"
	"crypto/rsa"
	"fmt"
	"strings"
	"time"

	"github.com/rancher/rke/hosts"
	"github.com/rancher/rke/k8s"
	"github.com/rancher/rke/log"
	"github.com/rancher/rke/pki"
	"github.com/sirupsen/logrus"
	"golang.org/x/sync/errgroup"
	"k8s.io/client-go/kubernetes"
	"k8s.io/client-go/util/cert"
)

func SetUpAuthentication(ctx context.Context, kubeCluster, currentCluster *Cluster) error {
	if kubeCluster.Authentication.Strategy == X509AuthenticationProvider {
		var err error
		if currentCluster != nil {
			kubeCluster.Certificates = currentCluster.Certificates
		} else {
			var backupPlane string
			var backupHosts []*hosts.Host
			if len(kubeCluster.Services.Etcd.ExternalURLs) > 0 {
				backupPlane = ControlPlane
				backupHosts = kubeCluster.ControlPlaneHosts
			} else {
<<<<<<< HEAD
				backupPlane = EtcdPlane
				backupHosts = kubeCluster.EtcdHosts
=======
				// Save certificates on etcd and controlplane hosts
				backupPlane = fmt.Sprintf("%s,%s", EtcdPlane, ControlPlane)
				backupHosts = hosts.GetUniqueHostList(kubeCluster.EtcdHosts, kubeCluster.ControlPlaneHosts, nil)
>>>>>>> 1b025bd1
			}
			log.Infof(ctx, "[certificates] Attempting to recover certificates from backup on [%s] hosts", backupPlane)

			kubeCluster.Certificates, err = fetchBackupCertificates(ctx, backupHosts, kubeCluster)
			if err != nil {
				return err
			}
			if kubeCluster.Certificates != nil {
				log.Infof(ctx, "[certificates] Certificate backup found on [%s] hosts", backupPlane)

				// make sure I have all the etcd certs, We need handle dialer failure for etcd nodes https://github.com/rancher/rancher/issues/12898
				for _, host := range kubeCluster.EtcdHosts {
					certName := pki.GetEtcdCrtName(host.InternalAddress)
					if kubeCluster.Certificates[certName].Certificate == nil {
						if kubeCluster.Certificates, err = pki.RegenerateEtcdCertificate(ctx,
							kubeCluster.Certificates,
							host,
							kubeCluster.EtcdHosts,
							kubeCluster.ClusterDomain,
							kubeCluster.KubernetesServiceIP); err != nil {
							return err
						}
					}
				}
				// this is the case of adding controlplane node on empty cluster with only etcd nodes
				if kubeCluster.Certificates[pki.KubeAdminCertName].Config == "" && len(kubeCluster.ControlPlaneHosts) > 0 {
					if err := rebuildLocalAdminConfig(ctx, kubeCluster); err != nil {
						return err
					}
					kubeCluster.Certificates, err = regenerateAPICertificate(kubeCluster, kubeCluster.Certificates)
					if err != nil {
						return fmt.Errorf("Failed to regenerate KubeAPI certificate %v", err)
					}
				}
				return nil
			}
			log.Infof(ctx, "[certificates] No Certificate backup found on [%s] hosts", backupPlane)

			kubeCluster.Certificates, err = pki.GenerateRKECerts(ctx, kubeCluster.RancherKubernetesEngineConfig, kubeCluster.LocalKubeConfigPath, "")
			if err != nil {
				return fmt.Errorf("Failed to generate Kubernetes certificates: %v", err)
			}

			log.Infof(ctx, "[certificates] Temporarily saving certs to [%s] hosts", backupPlane)
			if err := deployBackupCertificates(ctx, backupHosts, kubeCluster); err != nil {
				return err
			}
			log.Infof(ctx, "[certificates] Saved certs to [%s] hosts", backupPlane)
		}
	}
	return nil
}

func regenerateAPICertificate(c *Cluster, certificates map[string]pki.CertificatePKI) (map[string]pki.CertificatePKI, error) {
	logrus.Debugf("[certificates] Regenerating kubeAPI certificate")
	kubeAPIAltNames := pki.GetAltNames(c.ControlPlaneHosts, c.ClusterDomain, c.KubernetesServiceIP, c.Authentication.SANs)
	caCrt := certificates[pki.CACertName].Certificate
	caKey := certificates[pki.CACertName].Key
	kubeAPIKey := certificates[pki.KubeAPICertName].Key
	kubeAPICert, _, err := pki.GenerateSignedCertAndKey(caCrt, caKey, true, pki.KubeAPICertName, kubeAPIAltNames, kubeAPIKey, nil)
	if err != nil {
		return nil, err
	}
	certificates[pki.KubeAPICertName] = pki.ToCertObject(pki.KubeAPICertName, "", "", kubeAPICert, kubeAPIKey)
	return certificates, nil
}

func getClusterCerts(ctx context.Context, kubeClient *kubernetes.Clientset, etcdHosts []*hosts.Host) (map[string]pki.CertificatePKI, error) {
	log.Infof(ctx, "[certificates] Getting Cluster certificates from Kubernetes")
	certificatesNames := []string{
		pki.CACertName,
		pki.KubeAPICertName,
		pki.KubeNodeCertName,
		pki.KubeProxyCertName,
		pki.KubeControllerCertName,
		pki.KubeSchedulerCertName,
		pki.KubeAdminCertName,
	}

	for _, etcdHost := range etcdHosts {
		etcdName := pki.GetEtcdCrtName(etcdHost.InternalAddress)
		certificatesNames = append(certificatesNames, etcdName)
	}

	certMap := make(map[string]pki.CertificatePKI)
	for _, certName := range certificatesNames {
		secret, err := k8s.GetSecret(kubeClient, certName)
		if err != nil && !strings.HasPrefix(certName, "kube-etcd") {
			return nil, err
		}
		// If I can't find an etcd cert, I will not fail and will create it later.
		if secret == nil && strings.HasPrefix(certName, "kube-etcd") {
			certMap[certName] = pki.CertificatePKI{}
			continue
		}

		secretCert, _ := cert.ParseCertsPEM(secret.Data["Certificate"])
		secretKey, _ := cert.ParsePrivateKeyPEM(secret.Data["Key"])
		secretConfig := string(secret.Data["Config"])
		certMap[certName] = pki.CertificatePKI{
			Certificate:   secretCert[0],
			Key:           secretKey.(*rsa.PrivateKey),
			Config:        secretConfig,
			EnvName:       string(secret.Data["EnvName"]),
			ConfigEnvName: string(secret.Data["ConfigEnvName"]),
			KeyEnvName:    string(secret.Data["KeyEnvName"]),
			Path:          string(secret.Data["Path"]),
			KeyPath:       string(secret.Data["KeyPath"]),
			ConfigPath:    string(secret.Data["ConfigPath"]),
		}
	}
	log.Infof(ctx, "[certificates] Successfully fetched Cluster certificates from Kubernetes")
	return certMap, nil
}

func saveClusterCerts(ctx context.Context, kubeClient *kubernetes.Clientset, crts map[string]pki.CertificatePKI) error {
	log.Infof(ctx, "[certificates] Save kubernetes certificates as secrets")
	var errgrp errgroup.Group
	for crtName, crt := range crts {
		name := crtName
		certificate := crt
		errgrp.Go(func() error {
			return saveCertToKubernetes(kubeClient, name, certificate)
		})
	}
	if err := errgrp.Wait(); err != nil {
		return err

	}
	log.Infof(ctx, "[certificates] Successfully saved certificates as kubernetes secret [%s]", pki.CertificatesSecretName)
	return nil
}

func saveCertToKubernetes(kubeClient *kubernetes.Clientset, crtName string, crt pki.CertificatePKI) error {
	logrus.Debugf("[certificates] Saving certificate [%s] to kubernetes", crtName)
	timeout := make(chan bool, 1)

	// build secret Data
	secretData := make(map[string][]byte)
	if crt.Certificate != nil {
		secretData["Certificate"] = cert.EncodeCertPEM(crt.Certificate)
		secretData["EnvName"] = []byte(crt.EnvName)
		secretData["Path"] = []byte(crt.Path)
	}
	if crt.Key != nil {
		secretData["Key"] = cert.EncodePrivateKeyPEM(crt.Key)
		secretData["KeyEnvName"] = []byte(crt.KeyEnvName)
		secretData["KeyPath"] = []byte(crt.KeyPath)
	}
	if len(crt.Config) > 0 {
		secretData["ConfigEnvName"] = []byte(crt.ConfigEnvName)
		secretData["Config"] = []byte(crt.Config)
		secretData["ConfigPath"] = []byte(crt.ConfigPath)
	}
	go func() {
		for {
			err := k8s.UpdateSecret(kubeClient, secretData, crtName)
			if err != nil {
				time.Sleep(time.Second * 5)
				continue
			}
			timeout <- true
			break
		}
	}()
	select {
	case <-timeout:
		return nil
	case <-time.After(time.Second * KubernetesClientTimeOut):
		return fmt.Errorf("[certificates] Timeout waiting for kubernetes to be ready")
	}
}

func deployBackupCertificates(ctx context.Context, backupHosts []*hosts.Host, kubeCluster *Cluster) error {
	var errgrp errgroup.Group

	for _, host := range backupHosts {
		runHost := host
		errgrp.Go(func() error {
			return pki.DeployCertificatesOnHost(ctx, runHost, kubeCluster.Certificates, kubeCluster.SystemImages.CertDownloader, pki.TempCertPath, kubeCluster.PrivateRegistriesMap)
		})
	}
	return errgrp.Wait()
}

func fetchBackupCertificates(ctx context.Context, backupHosts []*hosts.Host, kubeCluster *Cluster) (map[string]pki.CertificatePKI, error) {
	var err error
	certificates := map[string]pki.CertificatePKI{}
	for _, host := range backupHosts {
		certificates, err = pki.FetchCertificatesFromHost(ctx, kubeCluster.EtcdHosts, host, kubeCluster.SystemImages.Alpine, kubeCluster.LocalKubeConfigPath, kubeCluster.PrivateRegistriesMap)
		if certificates != nil {
			return certificates, nil
		}
	}
	// reporting the last error only.
	return nil, err
<<<<<<< HEAD
=======
}

func fetchCertificatesFromEtcd(ctx context.Context, kubeCluster *Cluster) ([]byte, []byte, error) {
	// Get kubernetes certificates from the etcd hosts
	certificates := map[string]pki.CertificatePKI{}
	var err error
	for _, host := range kubeCluster.EtcdHosts {
		certificates, err = pki.FetchCertificatesFromHost(ctx, kubeCluster.EtcdHosts, host, kubeCluster.SystemImages.Alpine, kubeCluster.LocalKubeConfigPath, kubeCluster.PrivateRegistriesMap)
		if certificates != nil {
			break
		}
	}
	if err != nil || certificates == nil {
		return nil, nil, fmt.Errorf("Failed to fetch certificates from etcd hosts: %v", err)
	}
	clientCert := cert.EncodeCertPEM(certificates[pki.KubeNodeCertName].Certificate)
	clientkey := cert.EncodePrivateKeyPEM(certificates[pki.KubeNodeCertName].Key)
	return clientCert, clientkey, nil
>>>>>>> 1b025bd1
}<|MERGE_RESOLUTION|>--- conflicted
+++ resolved
@@ -29,14 +29,9 @@
 				backupPlane = ControlPlane
 				backupHosts = kubeCluster.ControlPlaneHosts
 			} else {
-<<<<<<< HEAD
-				backupPlane = EtcdPlane
-				backupHosts = kubeCluster.EtcdHosts
-=======
 				// Save certificates on etcd and controlplane hosts
 				backupPlane = fmt.Sprintf("%s,%s", EtcdPlane, ControlPlane)
 				backupHosts = hosts.GetUniqueHostList(kubeCluster.EtcdHosts, kubeCluster.ControlPlaneHosts, nil)
->>>>>>> 1b025bd1
 			}
 			log.Infof(ctx, "[certificates] Attempting to recover certificates from backup on [%s] hosts", backupPlane)
 
@@ -233,8 +228,6 @@
 	}
 	// reporting the last error only.
 	return nil, err
-<<<<<<< HEAD
-=======
 }
 
 func fetchCertificatesFromEtcd(ctx context.Context, kubeCluster *Cluster) ([]byte, []byte, error) {
@@ -253,5 +246,4 @@
 	clientCert := cert.EncodeCertPEM(certificates[pki.KubeNodeCertName].Certificate)
 	clientkey := cert.EncodePrivateKeyPEM(certificates[pki.KubeNodeCertName].Key)
 	return clientCert, clientkey, nil
->>>>>>> 1b025bd1
 }