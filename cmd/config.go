--- conflicted
+++ resolved
@@ -5,16 +5,11 @@
 	"fmt"
 	"io/ioutil"
 	"os"
-	"os/user"
 	"strconv"
 	"strings"
 
 	"encoding/json"
-<<<<<<< HEAD
 	"errors"
-=======
-	"github.com/pkg/errors"
->>>>>>> 0cf54588
 	"github.com/rancher/rke/cluster"
 	"github.com/rancher/rke/pki"
 	"github.com/rancher/rke/services"
@@ -113,10 +108,7 @@
 	}
 	cluster.SSHKeyPath = sshKeyPath
 
-<<<<<<< HEAD
 	// Get Hosts config
-=======
->>>>>>> 0cf54588
 	cluster.Nodes = make([]v3.RKEConfigNode, 0)
 	if ctx.Bool("from-machine") {
 		nodes, err := configureFromMachine(reader)
@@ -126,7 +118,6 @@
 		}
 		cluster.Nodes = append(cluster.Nodes, nodes...)
 	} else {
-<<<<<<< HEAD
 
 		// Get number of hosts
 		numberOfHostsString, err := getConfig(reader, "Number of Hosts", "1")
@@ -147,28 +138,7 @@
 			cluster.Nodes = append(cluster.Nodes, *hostCfg)
 		}
 	}
-=======
->>>>>>> 0cf54588
-
-		// Get number of hosts
-		numberOfHostsString, err := getConfig(reader, "Number of Hosts", "1")
-		if err != nil {
-			return err
-		}
-		numberOfHostsInt, err := strconv.Atoi(numberOfHostsString)
-		if err != nil {
-			return err
-		}
-
-		// Get Hosts config
-		for i := 0; i < numberOfHostsInt; i++ {
-			hostCfg, err := getHostConfig(reader, i, cluster.SSHKeyPath)
-			if err != nil {
-				return err
-			}
-			cluster.Nodes = append(cluster.Nodes, *hostCfg)
-		}
-	}
+
 	// Get Network config
 	networkConfig, err := getNetworkConfig(reader)
 	if err != nil {
@@ -448,7 +418,6 @@
 	return &networkConfig, nil
 }
 
-<<<<<<< HEAD
 func getAddonManifests(reader *bufio.Reader) ([]string, error) {
 	var addonSlice []string
 	var resume = true
@@ -485,15 +454,6 @@
 	return addonSlice, nil
 }
 
-type NodeMachineConfig struct {
-	ConfigVersion int `json:"ConfigVersion,omitempty"`
-	Driver        struct {
-		IPAddress  string `json:"IPAddress,omitempty"`
-		SSHKeyPair string `json:"SSHKeyPair,omitempty"`
-		SSHKeyPath string `json:"SSHKeyPath,omitempty"`
-		SSHPort    int    `json:"SSHPort,omitempty"`
-		SSHUser    string `json:"SSHUser,omitempty"`
-=======
 type NodeMachineConfig struct {
 	ConfigVersion int `json:"ConfigVersion,omitempty"`
 	Driver        struct {
@@ -502,7 +462,6 @@
 		SSHKeyPath string `json:"SSHKeyPath"`
 		SSHPort    int    `json:"SSHPort"`
 		SSHUser    string `json:"SSHUser"`
->>>>>>> 0cf54588
 	} `json:"Driver,omitempty"`
 	HostOptions struct {
 		EngineOptions struct {
@@ -594,25 +553,17 @@
 			"Please ensure that the driver is setting these values correctly", machine))
 	}
 
-<<<<<<< HEAD
-	if config.Driver.SSHPort == 0 {
-		nodeConfig.Port = "22"
-=======
 	sshPort := strconv.Itoa(config.Driver.SSHPort)
 
 	if sshPort == "" {
 		sshPort = "22"
->>>>>>> 0cf54588
 	}
 
 	nodeConfig.Role = getRolesFromLabels(config)
 	nodeConfig.SSHKeyPath = config.Driver.SSHKeyPath
 	nodeConfig.User = config.Driver.SSHUser
 	nodeConfig.Address = config.Driver.IPAddress
-<<<<<<< HEAD
-=======
 	nodeConfig.Port = sshPort
->>>>>>> 0cf54588
 
 	return nodeConfig, nil
 }
