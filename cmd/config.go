package cmd

import (
	"bufio"
	"fmt"
	"io/ioutil"
	"os"
	"strconv"
	"strings"

	"encoding/json"
	"errors"
	"github.com/rancher/rke/cluster"
	"github.com/rancher/rke/pki"
	"github.com/rancher/rke/services"
	"github.com/rancher/types/apis/management.cattle.io/v3"
	"github.com/sirupsen/logrus"
	"github.com/urfave/cli"
	"gopkg.in/yaml.v2"
	"os/user"
)

const (
	comments = `# If you intened to deploy Kubernetes in an air-gapped environment,
# please consult the documentation on how to configure custom RKE images.`
)

func ConfigCommand() cli.Command {
	return cli.Command{
		Name:   "config",
		Usage:  "Setup cluster configuration",
		Action: clusterConfig,
		Flags: []cli.Flag{
			cli.StringFlag{
				Name:  "name,n",
				Usage: "Name of the configuration file",
				Value: pki.ClusterConfig,
			},
			cli.BoolFlag{
				Name:  "empty,e",
				Usage: "Generate Empty configuration file",
			},
			cli.BoolFlag{
				Name:  "print,p",
				Usage: "Print configuration",
			},
			cli.BoolFlag{
				Name:  "from-machine,m",
				Usage: "Get node configuration from docker-machine",
			},
		},
	}
}

func getConfig(reader *bufio.Reader, text, def string) (string, error) {
	for {
		if def == "" {
			fmt.Printf("[+] %s [%s]: ", text, "none")
		} else {
			fmt.Printf("[+] %s [%s]: ", text, def)
		}
		input, err := reader.ReadString('\n')
		if err != nil {
			return "", err
		}
		input = strings.TrimSpace(input)

		if input != "" {
			return input, nil
		}
		return def, nil
	}
}

func writeConfig(cluster *v3.RancherKubernetesEngineConfig, configFile string, print bool) error {
	yamlConfig, err := yaml.Marshal(*cluster)
	if err != nil {
		return err
	}
	logrus.Debugf("Deploying cluster configuration file: %s", configFile)

	configString := fmt.Sprintf("%s\n%s", comments, string(yamlConfig))
	if print {
		fmt.Printf("Configuration File: \n%s", configString)
		return nil
	}
	return ioutil.WriteFile(configFile, []byte(configString), 0640)
}

func clusterConfig(ctx *cli.Context) error {
	configFile := ctx.String("name")
	print := ctx.Bool("print")
	cluster := v3.RancherKubernetesEngineConfig{}

	// Get cluster config from user
	reader := bufio.NewReader(os.Stdin)

	// Generate empty configuration file
	if ctx.Bool("empty") {
		cluster.Nodes = make([]v3.RKEConfigNode, 1)
		return writeConfig(&cluster, configFile, print)
	}

	sshKeyPath, err := getConfig(reader, "Cluster Level SSH Private Key Path", "~/.ssh/id_rsa")
	if err != nil {
		return err
	}
	cluster.SSHKeyPath = sshKeyPath

	// Get Hosts config
	cluster.Nodes = make([]v3.RKEConfigNode, 0)
	if ctx.Bool("from-machine") {
		nodes, err := configureFromMachine(reader)

		if err != nil {
			return err
		}
		cluster.Nodes = append(cluster.Nodes, nodes...)
	} else {

		// Get number of hosts
		numberOfHostsString, err := getConfig(reader, "Number of Hosts", "1")
		if err != nil {
			return err
		}
		numberOfHostsInt, err := strconv.Atoi(numberOfHostsString)
		if err != nil {
			return err
		}

		// Get Hosts config
		for i := 0; i < numberOfHostsInt; i++ {
			hostCfg, err := getHostConfig(reader, i, cluster.SSHKeyPath)
			if err != nil {
				return err
			}
			cluster.Nodes = append(cluster.Nodes, *hostCfg)
		}
	}

	// Get Network config
	networkConfig, err := getNetworkConfig(reader)
	if err != nil {
		return err
	}
	cluster.Network = *networkConfig

	// Get Authentication Config
	authnConfig, err := getAuthnConfig(reader)
	if err != nil {
		return err
	}
	cluster.Authentication = *authnConfig

	// Get Authorization config
	authzConfig, err := getAuthzConfig(reader)
	if err != nil {
		return err
	}
	cluster.Authorization = *authzConfig

	// Get Services Config
	serviceConfig, err := getServiceConfig(reader)
	if err != nil {
		return err
	}
	cluster.Services = *serviceConfig

	//Get addon manifests
	addAddons, err := getConfig(reader, "Would you like to add addon manifests", "no")
	if strings.ContainsAny(addAddons, "Yes y Y yes") {
		addonsInclude, err := getAddonManifests(reader)
		if err != nil {
			return err
		}

		cluster.AddonsInclude = append(cluster.AddonsInclude, addonsInclude...)
	}

	return writeConfig(&cluster, configFile, print)
}

func getHostConfig(reader *bufio.Reader, index int, clusterSSHKeyPath string) (*v3.RKEConfigNode, error) {
	host := v3.RKEConfigNode{}

	address, err := getConfig(reader, fmt.Sprintf("SSH Address of host (%d)", index+1), "")
	if err != nil {
		return nil, err
	}
	host.Address = address

	port, err := getConfig(reader, fmt.Sprintf("SSH Port of host (%d)", index+1), cluster.DefaultSSHPort)
	if err != nil {
		return nil, err
	}
	host.Port = port

	sshKeyPath, err := getConfig(reader, fmt.Sprintf("SSH Private Key Path of host (%s)", address), "")
	if err != nil {
		return nil, err
	}
	if len(sshKeyPath) == 0 {
		fmt.Printf("[-] You have entered empty SSH key path, trying fetch from SSH key parameter\n")
		sshKey, err := getConfig(reader, fmt.Sprintf("SSH Private Key of host (%s)", address), "")
		if err != nil {
			return nil, err
		}
		if len(sshKey) == 0 {
			fmt.Printf("[-] You have entered empty SSH key, defaulting to cluster level SSH key: %s\n", clusterSSHKeyPath)
			host.SSHKeyPath = clusterSSHKeyPath
		} else {
			host.SSHKey = sshKey
		}
	} else {
		host.SSHKeyPath = sshKeyPath
	}

	sshUser, err := getConfig(reader, fmt.Sprintf("SSH User of host (%s)", address), "ubuntu")
	if err != nil {
		return nil, err
	}
	host.User = sshUser

	isControlHost, err := getConfig(reader, fmt.Sprintf("Is host (%s) a control host (y/n)?", address), "y")
	if err != nil {
		return nil, err
	}
	if isControlHost == "y" || isControlHost == "Y" {
		host.Role = append(host.Role, services.ControlRole)
	}

	isWorkerHost, err := getConfig(reader, fmt.Sprintf("Is host (%s) a worker host (y/n)?", address), "n")
	if err != nil {
		return nil, err
	}
	if isWorkerHost == "y" || isWorkerHost == "Y" {
		host.Role = append(host.Role, services.WorkerRole)
	}

	isEtcdHost, err := getConfig(reader, fmt.Sprintf("Is host (%s) an Etcd host (y/n)?", address), "n")
	if err != nil {
		return nil, err
	}
	if isEtcdHost == "y" || isEtcdHost == "Y" {
		host.Role = append(host.Role, services.ETCDRole)
	}

	hostnameOverride, err := getConfig(reader, fmt.Sprintf("Override Hostname of host (%s)", address), "")
	if err != nil {
		return nil, err
	}
	host.HostnameOverride = hostnameOverride

	internalAddress, err := getConfig(reader, fmt.Sprintf("Internal IP of host (%s)", address), "")
	if err != nil {
		return nil, err
	}
	host.InternalAddress = internalAddress

	dockerSocketPath, err := getConfig(reader, fmt.Sprintf("Docker socket path on host (%s)", address), cluster.DefaultDockerSockPath)
	if err != nil {
		return nil, err
	}
	host.DockerSocket = dockerSocketPath
	return &host, nil
}

func getServiceConfig(reader *bufio.Reader) (*v3.RKEConfigServices, error) {
	servicesConfig := v3.RKEConfigServices{}
	servicesConfig.Etcd = v3.ETCDService{}
	servicesConfig.KubeAPI = v3.KubeAPIService{}
	servicesConfig.KubeController = v3.KubeControllerService{}
	servicesConfig.Scheduler = v3.SchedulerService{}
	servicesConfig.Kubelet = v3.KubeletService{}
	servicesConfig.Kubeproxy = v3.KubeproxyService{}

	imageDefaults := v3.K8sVersionToRKESystemImages[cluster.DefaultK8sVersion]

	etcdImage, err := getConfig(reader, "Etcd Docker Image", imageDefaults.Etcd)
	if err != nil {
		return nil, err
	}
	servicesConfig.Etcd.Image = etcdImage

	kubeImage, err := getConfig(reader, "Kubernetes Docker image", imageDefaults.Kubernetes)
	if err != nil {
		return nil, err
	}
	servicesConfig.KubeAPI.Image = kubeImage
	servicesConfig.KubeController.Image = kubeImage
	servicesConfig.Scheduler.Image = kubeImage
	servicesConfig.Kubelet.Image = kubeImage
	servicesConfig.Kubeproxy.Image = kubeImage

	clusterDomain, err := getConfig(reader, "Cluster domain", cluster.DefaultClusterDomain)
	if err != nil {
		return nil, err
	}
	servicesConfig.Kubelet.ClusterDomain = clusterDomain

	serviceClusterIPRange, err := getConfig(reader, "Service Cluster IP Range", cluster.DefaultServiceClusterIPRange)
	if err != nil {
		return nil, err
	}
	servicesConfig.KubeAPI.ServiceClusterIPRange = serviceClusterIPRange
	servicesConfig.KubeController.ServiceClusterIPRange = serviceClusterIPRange

	podSecurityPolicy, err := getConfig(reader, "Enable PodSecurityPolicy", "n")
	if err != nil {
		return nil, err
	}
	if podSecurityPolicy == "y" || podSecurityPolicy == "Y" {
		servicesConfig.KubeAPI.PodSecurityPolicy = true
	} else {
		servicesConfig.KubeAPI.PodSecurityPolicy = false
	}

	clusterNetworkCidr, err := getConfig(reader, "Cluster Network CIDR", cluster.DefaultClusterCIDR)
	if err != nil {
		return nil, err
	}
	servicesConfig.KubeController.ClusterCIDR = clusterNetworkCidr

	clusterDNSServiceIP, err := getConfig(reader, "Cluster DNS Service IP", cluster.DefaultClusterDNSService)
	if err != nil {
		return nil, err
	}
	servicesConfig.Kubelet.ClusterDNSServer = clusterDNSServiceIP

	infraPodImage, err := getConfig(reader, "Infra Container image", imageDefaults.PodInfraContainer)
	if err != nil {
		return nil, err
	}
	servicesConfig.Kubelet.InfraContainerImage = infraPodImage

	// Add the flexvolume mount to kublet ExtraBinds
	flexVolMount, err := getConfig(reader, "Enable the FlexVolume driver mount", "no")
	if err != nil {
		return nil, err
	}

	if strings.ContainsAny(flexVolMount, "Yes y Y yes") {
<<<<<<< HEAD
		servicesConfig.Kubelet.ExtraBinds = append(servicesConfig.Kubelet.ExtraBinds, "/var/lib/kubelet/volumeplugins:/var/lib/kubelet/volumeplugins")
	}

	// Add additional ExtraBinds
	var moreMounts = true

	for moreMounts {
		additionalBinds, err := getConfig(reader, "Add additional bind mounts for kublet service", "no")
=======
		gkeBind := "/home/kubernetes/flexvolume:/home/kubernetes/flexvolume"
		rkeBind := "/var/lib/kubelet/volumeplugins:/var/lib/kubelet/volumeplugins"

		getCE, err := getConfig(reader, "Deploying to GKE or RKE environment", "rke")

>>>>>>> b6140dd0
		if err != nil {
			return nil, err
		}

<<<<<<< HEAD
		if strings.ContainsAny(additionalBinds, "Yes y Y yes") {
			bindMounts, err := getConfig(reader, "Additional bind mounts (separated by \",\")", "/dev:/dev")

			if err != nil {
				return nil, err
			}

			servicesConfig.Kubelet.ExtraBinds = append(servicesConfig.Kubelet.ExtraBinds, strings.Split(bindMounts, ",")...)
		} else {
			moreMounts = false
		}
=======
		if strings.ToLower(getCE) == "gke" {
			servicesConfig.Kubelet.ExtraBinds = append(servicesConfig.Kubelet.ExtraBinds, gkeBind)
		} else {
			servicesConfig.Kubelet.ExtraBinds = append(servicesConfig.Kubelet.ExtraBinds, rkeBind)
		}

	}

	// Add additional ExtraBinds
	additionalBinds, err := getConfig(reader, "Add additional bind mounts for kubelet service", "no")
	if err != nil {
		return nil, err
	}

	if strings.ContainsAny(additionalBinds, "Yes y Y yes") {
		bindMounts, err := getConfig(reader, "Additional bind mounts (separated by \",\")", "/dev:/dev")

		if err != nil {
			return nil, err
		}

		servicesConfig.Kubelet.ExtraBinds = append(servicesConfig.Kubelet.ExtraBinds, strings.Split(bindMounts, ",")...)
>>>>>>> b6140dd0
	}

	return &servicesConfig, nil
}

func getAuthnConfig(reader *bufio.Reader) (*v3.AuthnConfig, error) {
	authnConfig := v3.AuthnConfig{}

	authnType, err := getConfig(reader, "Authentication Strategy", cluster.DefaultAuthStrategy)
	if err != nil {
		return nil, err
	}
	authnConfig.Strategy = authnType
	return &authnConfig, nil
}

func getAuthzConfig(reader *bufio.Reader) (*v3.AuthzConfig, error) {
	authzConfig := v3.AuthzConfig{}
	authzMode, err := getConfig(reader, "Authorization Mode (rbac, none)", cluster.DefaultAuthorizationMode)
	if err != nil {
		return nil, err
	}
	authzConfig.Mode = authzMode
	return &authzConfig, nil
}

func getNetworkConfig(reader *bufio.Reader) (*v3.NetworkConfig, error) {
	networkConfig := v3.NetworkConfig{}

	networkPlugin, err := getConfig(reader, "Network Plugin Type (flannel, calico, weave, canal)", cluster.DefaultNetworkPlugin)
	if err != nil {
		return nil, err
	}
	networkConfig.Plugin = networkPlugin
	return &networkConfig, nil
}

func getAddonManifests(reader *bufio.Reader) ([]string, error) {
	var addonSlice []string
	var resume = true

	for resume {
		addonPath, err := getConfig(reader, "Enter the Path or URL for the manifest", "")
		if err != nil {
			return nil, err
		}

		addonSlice = append(addonSlice, addonPath)

		cont, err := getConfig(reader, "Add another addon", "yes|no")
		if err != nil {
			return nil, err
		}

		if strings.ContainsAny(cont, "no n N No") {
			resume = false
		} else if strings.ContainsAny(cont, "Yes y Y yes") {
			resume = true
		} else {
			fmt.Sprintf("Could not determine yes or no, writing current addons")
			resume = false
		}

	}

	return addonSlice, nil
}

type NodeMachineConfig struct {
	ConfigVersion int `json:"ConfigVersion,omitempty"`
	Driver        struct {
		IPAddress  string `json:"IPAddress,omitempty"`
		SSHKeyPair string `json:"SSHKeyPair,omitempty"`
		SSHKeyPath string `json:"SSHKeyPath,omitempty"`
		SSHPort    int    `json:"SSHPort,omitempty"`
		SSHUser    string `json:"SSHUser,omitempty"`
	} `json:"Driver,omitempty"`
	HostOptions struct {
		EngineOptions struct {
			Labels []string `json:"Labels,omitempty"`
		} `json:"EngineOptions,omitempty"`
	}
	Name string `json:"Name,omitempty"`
}

func configureFromMachine(reader *bufio.Reader) ([]v3.RKEConfigNode, error) {

	dockerMachineStore := os.Getenv("MACHINE_STORAGE_PATH")

	if dockerMachineStore == "" {
		usr, err := user.Current()
		if err != nil {
			return nil, err
		}
		dockerMachineStore = fmt.Sprintf("%s/.docker/machine/machines", usr.HomeDir)
	} else {
		if !strings.Contains(dockerMachineStore, "machines") {
			dockerMachineStore = fmt.Sprintf("%s/machines", dockerMachineStore)
		}
	}

	// Get the docker-machine store path
	machineStorePath, err := getConfig(reader, "Docker Machine storage path", dockerMachineStore)

	if err != nil {
		return nil, err
	}

	machines, err := getMachines(machineStorePath)

	if err != nil {
		return nil, err
	}

	selectedNodes, err := getConfig(reader, "Which nodes would you like to use", strings.Join(machines, ","))
	if err != nil {
		return nil, err
	}
	nodes := make([]v3.RKEConfigNode, 0)
	for _, m := range strings.Split(selectedNodes, ",") {
		node, err := getMachineConfig(machineStorePath, m)

		if err != nil {
			return nil, err
		}

		nodes = append(nodes, node)
	}

	return nodes, nil
}

func getMachines(storePath string) ([]string, error) {
	var machines []string
	dirs, err := ioutil.ReadDir(storePath)

	if err != nil {
		return nil, err
	}

	for _, d := range dirs {
		machines = append(machines, d.Name())
	}

	return machines, nil
}

func getMachineConfig(storePath, machine string) (v3.RKEConfigNode, error) {
	nodeConfig := v3.RKEConfigNode{}
	configPath := fmt.Sprintf("%s/%s/config.json", storePath, machine)
	configFile, err := ioutil.ReadFile(configPath)

	if err != nil {
		return nodeConfig, err
	}

	config := &NodeMachineConfig{}

	if err := json.Unmarshal(configFile, config); err != nil {
		return nodeConfig, err
	}

	if config.Driver.IPAddress == "" {
		return nodeConfig, errors.New(fmt.Sprintf("IPAddress not defined in config.json for %s. "+
			"Please ensure that the driver is setting these values correctly", machine))
	}

	nodeConfig.Role = getRolesFromLabels(config)
	nodeConfig.SSHKeyPath = config.Driver.SSHKeyPath
	nodeConfig.User = config.Driver.SSHUser
	nodeConfig.Address = config.Driver.IPAddress
	nodeConfig.Port = strconv.Itoa(config.Driver.SSHPort)

	return nodeConfig, nil
}

func getRolesFromLabels(conf *NodeMachineConfig) []string {
	var nodeRoles []string
	labels := conf.HostOptions.EngineOptions.Labels

	if len(labels) == 0 {
		return append(nodeRoles, "worker", "controlplane", "etcd")
	}

	// Parse the labels and determine roles
	for _, l := range labels {
		if strings.ContainsAny(l, "worker controlplane etcd") {
			label := strings.Split(l, "=")
			ok, err := strconv.ParseBool(label[1])

			if err != nil {
				logrus.Infof("[config] Could not parse bool from label %s", label[0])
				continue
			}

			if ok {
				nodeRoles = append(nodeRoles, label[0])
			}

		}
	}

	if len(nodeRoles) == 0 {
		nodeRoles = append(nodeRoles, "worker", "controlplane", "etcd")
	}

	return nodeRoles

}<|MERGE_RESOLUTION|>--- conflicted
+++ resolved
@@ -8,8 +8,6 @@
 	"strconv"
 	"strings"
 
-	"encoding/json"
-	"errors"
 	"github.com/rancher/rke/cluster"
 	"github.com/rancher/rke/pki"
 	"github.com/rancher/rke/services"
@@ -17,7 +15,6 @@
 	"github.com/sirupsen/logrus"
 	"github.com/urfave/cli"
 	"gopkg.in/yaml.v2"
-	"os/user"
 )
 
 const (
@@ -44,10 +41,6 @@
 				Name:  "print,p",
 				Usage: "Print configuration",
 			},
-			cli.BoolFlag{
-				Name:  "from-machine,m",
-				Usage: "Get node configuration from docker-machine",
-			},
 		},
 	}
 }
@@ -107,35 +100,24 @@
 	}
 	cluster.SSHKeyPath = sshKeyPath
 
+	// Get number of hosts
+	numberOfHostsString, err := getConfig(reader, "Number of Hosts", "1")
+	if err != nil {
+		return err
+	}
+	numberOfHostsInt, err := strconv.Atoi(numberOfHostsString)
+	if err != nil {
+		return err
+	}
+
 	// Get Hosts config
 	cluster.Nodes = make([]v3.RKEConfigNode, 0)
-	if ctx.Bool("from-machine") {
-		nodes, err := configureFromMachine(reader)
-
+	for i := 0; i < numberOfHostsInt; i++ {
+		hostCfg, err := getHostConfig(reader, i, cluster.SSHKeyPath)
 		if err != nil {
 			return err
 		}
-		cluster.Nodes = append(cluster.Nodes, nodes...)
-	} else {
-
-		// Get number of hosts
-		numberOfHostsString, err := getConfig(reader, "Number of Hosts", "1")
-		if err != nil {
-			return err
-		}
-		numberOfHostsInt, err := strconv.Atoi(numberOfHostsString)
-		if err != nil {
-			return err
-		}
-
-		// Get Hosts config
-		for i := 0; i < numberOfHostsInt; i++ {
-			hostCfg, err := getHostConfig(reader, i, cluster.SSHKeyPath)
-			if err != nil {
-				return err
-			}
-			cluster.Nodes = append(cluster.Nodes, *hostCfg)
-		}
+		cluster.Nodes = append(cluster.Nodes, *hostCfg)
 	}
 
 	// Get Network config
@@ -165,17 +147,6 @@
 		return err
 	}
 	cluster.Services = *serviceConfig
-
-	//Get addon manifests
-	addAddons, err := getConfig(reader, "Would you like to add addon manifests", "no")
-	if strings.ContainsAny(addAddons, "Yes y Y yes") {
-		addonsInclude, err := getAddonManifests(reader)
-		if err != nil {
-			return err
-		}
-
-		cluster.AddonsInclude = append(cluster.AddonsInclude, addonsInclude...)
-	}
 
 	return writeConfig(&cluster, configFile, print)
 }
@@ -340,39 +311,15 @@
 	}
 
 	if strings.ContainsAny(flexVolMount, "Yes y Y yes") {
-<<<<<<< HEAD
-		servicesConfig.Kubelet.ExtraBinds = append(servicesConfig.Kubelet.ExtraBinds, "/var/lib/kubelet/volumeplugins:/var/lib/kubelet/volumeplugins")
-	}
-
-	// Add additional ExtraBinds
-	var moreMounts = true
-
-	for moreMounts {
-		additionalBinds, err := getConfig(reader, "Add additional bind mounts for kublet service", "no")
-=======
 		gkeBind := "/home/kubernetes/flexvolume:/home/kubernetes/flexvolume"
 		rkeBind := "/var/lib/kubelet/volumeplugins:/var/lib/kubelet/volumeplugins"
 
 		getCE, err := getConfig(reader, "Deploying to GKE or RKE environment", "rke")
 
->>>>>>> b6140dd0
 		if err != nil {
 			return nil, err
 		}
 
-<<<<<<< HEAD
-		if strings.ContainsAny(additionalBinds, "Yes y Y yes") {
-			bindMounts, err := getConfig(reader, "Additional bind mounts (separated by \",\")", "/dev:/dev")
-
-			if err != nil {
-				return nil, err
-			}
-
-			servicesConfig.Kubelet.ExtraBinds = append(servicesConfig.Kubelet.ExtraBinds, strings.Split(bindMounts, ",")...)
-		} else {
-			moreMounts = false
-		}
-=======
 		if strings.ToLower(getCE) == "gke" {
 			servicesConfig.Kubelet.ExtraBinds = append(servicesConfig.Kubelet.ExtraBinds, gkeBind)
 		} else {
@@ -395,7 +342,6 @@
 		}
 
 		servicesConfig.Kubelet.ExtraBinds = append(servicesConfig.Kubelet.ExtraBinds, strings.Split(bindMounts, ",")...)
->>>>>>> b6140dd0
 	}
 
 	return &servicesConfig, nil
@@ -431,177 +377,4 @@
 	}
 	networkConfig.Plugin = networkPlugin
 	return &networkConfig, nil
-}
-
-func getAddonManifests(reader *bufio.Reader) ([]string, error) {
-	var addonSlice []string
-	var resume = true
-
-	for resume {
-		addonPath, err := getConfig(reader, "Enter the Path or URL for the manifest", "")
-		if err != nil {
-			return nil, err
-		}
-
-		addonSlice = append(addonSlice, addonPath)
-
-		cont, err := getConfig(reader, "Add another addon", "yes|no")
-		if err != nil {
-			return nil, err
-		}
-
-		if strings.ContainsAny(cont, "no n N No") {
-			resume = false
-		} else if strings.ContainsAny(cont, "Yes y Y yes") {
-			resume = true
-		} else {
-			fmt.Sprintf("Could not determine yes or no, writing current addons")
-			resume = false
-		}
-
-	}
-
-	return addonSlice, nil
-}
-
-type NodeMachineConfig struct {
-	ConfigVersion int `json:"ConfigVersion,omitempty"`
-	Driver        struct {
-		IPAddress  string `json:"IPAddress,omitempty"`
-		SSHKeyPair string `json:"SSHKeyPair,omitempty"`
-		SSHKeyPath string `json:"SSHKeyPath,omitempty"`
-		SSHPort    int    `json:"SSHPort,omitempty"`
-		SSHUser    string `json:"SSHUser,omitempty"`
-	} `json:"Driver,omitempty"`
-	HostOptions struct {
-		EngineOptions struct {
-			Labels []string `json:"Labels,omitempty"`
-		} `json:"EngineOptions,omitempty"`
-	}
-	Name string `json:"Name,omitempty"`
-}
-
-func configureFromMachine(reader *bufio.Reader) ([]v3.RKEConfigNode, error) {
-
-	dockerMachineStore := os.Getenv("MACHINE_STORAGE_PATH")
-
-	if dockerMachineStore == "" {
-		usr, err := user.Current()
-		if err != nil {
-			return nil, err
-		}
-		dockerMachineStore = fmt.Sprintf("%s/.docker/machine/machines", usr.HomeDir)
-	} else {
-		if !strings.Contains(dockerMachineStore, "machines") {
-			dockerMachineStore = fmt.Sprintf("%s/machines", dockerMachineStore)
-		}
-	}
-
-	// Get the docker-machine store path
-	machineStorePath, err := getConfig(reader, "Docker Machine storage path", dockerMachineStore)
-
-	if err != nil {
-		return nil, err
-	}
-
-	machines, err := getMachines(machineStorePath)
-
-	if err != nil {
-		return nil, err
-	}
-
-	selectedNodes, err := getConfig(reader, "Which nodes would you like to use", strings.Join(machines, ","))
-	if err != nil {
-		return nil, err
-	}
-	nodes := make([]v3.RKEConfigNode, 0)
-	for _, m := range strings.Split(selectedNodes, ",") {
-		node, err := getMachineConfig(machineStorePath, m)
-
-		if err != nil {
-			return nil, err
-		}
-
-		nodes = append(nodes, node)
-	}
-
-	return nodes, nil
-}
-
-func getMachines(storePath string) ([]string, error) {
-	var machines []string
-	dirs, err := ioutil.ReadDir(storePath)
-
-	if err != nil {
-		return nil, err
-	}
-
-	for _, d := range dirs {
-		machines = append(machines, d.Name())
-	}
-
-	return machines, nil
-}
-
-func getMachineConfig(storePath, machine string) (v3.RKEConfigNode, error) {
-	nodeConfig := v3.RKEConfigNode{}
-	configPath := fmt.Sprintf("%s/%s/config.json", storePath, machine)
-	configFile, err := ioutil.ReadFile(configPath)
-
-	if err != nil {
-		return nodeConfig, err
-	}
-
-	config := &NodeMachineConfig{}
-
-	if err := json.Unmarshal(configFile, config); err != nil {
-		return nodeConfig, err
-	}
-
-	if config.Driver.IPAddress == "" {
-		return nodeConfig, errors.New(fmt.Sprintf("IPAddress not defined in config.json for %s. "+
-			"Please ensure that the driver is setting these values correctly", machine))
-	}
-
-	nodeConfig.Role = getRolesFromLabels(config)
-	nodeConfig.SSHKeyPath = config.Driver.SSHKeyPath
-	nodeConfig.User = config.Driver.SSHUser
-	nodeConfig.Address = config.Driver.IPAddress
-	nodeConfig.Port = strconv.Itoa(config.Driver.SSHPort)
-
-	return nodeConfig, nil
-}
-
-func getRolesFromLabels(conf *NodeMachineConfig) []string {
-	var nodeRoles []string
-	labels := conf.HostOptions.EngineOptions.Labels
-
-	if len(labels) == 0 {
-		return append(nodeRoles, "worker", "controlplane", "etcd")
-	}
-
-	// Parse the labels and determine roles
-	for _, l := range labels {
-		if strings.ContainsAny(l, "worker controlplane etcd") {
-			label := strings.Split(l, "=")
-			ok, err := strconv.ParseBool(label[1])
-
-			if err != nil {
-				logrus.Infof("[config] Could not parse bool from label %s", label[0])
-				continue
-			}
-
-			if ok {
-				nodeRoles = append(nodeRoles, label[0])
-			}
-
-		}
-	}
-
-	if len(nodeRoles) == 0 {
-		nodeRoles = append(nodeRoles, "worker", "controlplane", "etcd")
-	}
-
-	return nodeRoles
-
 }